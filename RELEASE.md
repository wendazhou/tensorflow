# Release 1.9.0

## Major Features And Improvements
* Updated docs for `tf.keras`: New Keras-based [get started](http://tensorflow.org/versions/r1.9/get_started),
  and [programmers guide page](http://tensorflow.org/versions/r1.9/programmers_guide/keras).
* Update `tf.keras` to the Keras 2.1.6 API.
* Added [`tf.keras.layers.CuDNNGRU`](https://www.tensorflow.org/versions/r1.9/api_docs/python/tf/keras/layers/CuDNNGRU) and [`tf.keras.layers.CuDNNLSTM`](https://www.tensorflow.org/versions/r1.9/api_docs/python/tf/keras/layers/CuDNNLSTM) layers. [Try it](https://colab.sandbox.google.com/github/tensorflow/tensorflow/blob/master/tensorflow/contrib/eager/python/examples/nmt_with_attention/nmt_with_attention.ipynb?linkId=53292082).
* Adding support of core [feature columns](https://www.tensorflow.org/get_started/feature_columns) and [losses](https://www.tensorflow.org/api_docs/python/tf/losses) to [gradient boosted trees estimators](https://github.com/tensorflow/models/tree/master/official/boosted_trees).
* The [python interface](https://tensorflow-dot-devsite.googleplex.com/versions/r1.9/api_docs/python/tf/contrib/lite)
  for the [TFLite Optimizing Converter](https://github.com/tensorflow/tensorflow/blob/master/tensorflow/contrib/lite/toco/README.md)
  has been expanded, and the command line interface (AKA: `toco`, `tflite_convert`) is once again
  included in the standard `pip` installation.
* Improved data-loading and text processing with:
    * [`tf.decode_compressed`](https://www.tensorflow.org/versions/r1.9/api_docs/python/tf/decode_compressed)
    * [`tf.string_strip`](https://www.tensorflow.org/versions/r1.9/api_docs/python/tf/string_strip)
    * [`tf.strings.regex_full_match`](https://www.tensorflow.org/versions/r1.9/api_docs/python/tf/strings/regex_full_match)
* Added experimental support for new pre-made Estimators:
  * [`tf.contrib.estimator.BaselineEstimator`](https://www.tensorflow.org/versions/r1.9/api_docs/python/tf/contrib/estimator/BaselineEstimator)
  * [`tf.contrib.estimator.RNNClassifier`](https://www.tensorflow.org/versions/r1.9/api_docs/python/tf/contrib/estimator/RNNEstimator)
  * [`tf.contrib.estimator.RNNEstimator`](https://www.tensorflow.org/versions/r1.9/api_docs/python/tf/contrib/estimator/RNNClassifier)
* The [distributions.Bijector](https://www.tensorflow.org/versions/r1.9/api_docs/python/tf/contrib/distributions/bijectors/Bijector)
  API supports broadcasting for Bijectors with new API changes.
  
## Breaking Chances
  * If you're opening empty variable scopes; replace `variable_scope('', ...)` by
    `variable_scope(tf.get_variable_scope(), ...)`.

## Bug Fixes and Other Changes

* `tfe.Network` is deprecated. Please inherit from `tf.keras.Model`.
* Layered variable names have changed in the following conditions:
  * Using `tf.keras.layers` with custom variable scopes.
  * Using `tf.layers` in  a subclassed `tf.keras.Model` class. See
    [here](https://www.tensorflow.org/versions/r1.9/api_docs/python/tf/layers) for more details

<<<<<<< HEAD
=======
## Breaking Changes
  * If you're opening empty variable scopes; replace `variable_scope`('', ...) by `variable_scope`(`tf.get_variable_scope()`, ...).

## Bug Fixes and Other Changes
>>>>>>> f2813bf6
* `tf.data`:
  * The `DatasetBase::DebugString()` method is now `const`.
  * Added the `tf.contrib.data.sample_from_datasets()` API for randomly sampling from multiple datasets.
* Eager Execution:
* `tf.keras`:
  * Move Keras code out of _impl folder and remove API files.
  * `tf.keras.Model.save_weights` now saves in TensorFlow format by default.
  * Enable dataset iterators to be passed to `tf.keras.Model` training/eval methods.
* Accelerated Linear Algebra (XLA):
* TensorFlow Debugger (tfdbg): fix an issue in which the TensorBoard Debugger Plugin could not handle total source file size exceeding gRPC message size limit (4 MB).
* `tf.contrib`:
  * Add `tf.contrib.data.choose_from_datasets()`.
  * `tf.contrib.data.make_csv_dataset()` now supports line breaks in quoted strings. Two arguments were removed from `make_csv_dataset`.
  * `tf.contrib.framework.zero_initializer` supports ResourceVariable.
  * Adding "constrained_optimization" to tensorflow/contrib.
* Other:
  * Add GCS Configuration Ops.
  * Changing signature of `MakeIterator` to enable propagating error status.
  * KL divergence for two Dirichlet distributions.
  * More consistent GcsFileSystem behavior for certain reads past EOF.
  * Update benchmark for tf.scan to match ranges across eager and graph modes.
  * Fixed bug in `tf.reduce_prod gradient` for complex dtypes.
  * Add optional `args` argument to `Dataset.from_generator()`.
  * Allow the use of '.' in variables (e.g. "hparams.parse('a.b=1.0')"), which would previously raise an error. This will correspond to an attribute name with an embedded '.' symbol (e.g. 'a.b'), which can only be accessed indirectly (e.g. through getattr and setattr).  To set this up the user will first need to explicitly add the variable to the hparam object (e.g. "hparams.add_hparam(name='a.b', value=0.0)").
  * Benchmark for tf.scan in graph and eager modes.
  * Added complex128 support to FFT, FFT2D, FFT3D, IFFT, IFFT2D, and IFFT3D.
  * Making ids unique in `nn.embedding_lookup_sparse`. This helps to reduce RPC calls for looking up the embeddings when there are repeated ids in the batch.
  * Support indicator column in boosted trees.
  * Prevent `tf.gradients()` from backpropagating through integer tensors.
  * LinearOperator[1D,2D,3D]Circulant added to `tensorflow.linalg`.
  * Conv3D, Conv3DBackpropInput, Conv3DBackpropFilter now supports arbitrary.
  * Added `tf.train.Checkpoint` for reading/writing object-based checkpoints.
  * `Dataset.list_files()` now produces determinstic results when `shuffle=False` or a `seed` is passed.
  * Added LinearOperatorKronecker, a dense-free implementation of the Kronecker Product.
  * Allow LinearOperator to broadcast.
  * SavedModelBuilder will now deduplicate asset names that point to files with the same basename and the same contents. Note that this may result in new asset files included in SavedModels in cases where assets with the same name but different contents were previously overwriting each other.


## Thanks to our Contributors

This release contains contributions from many people at Google, as well as:

Abdullah Alrasheed, Achal Shah, Ad-530, ADiegoCAlonso, Aditya Yogi, Ag Ramesh, akindyakov, Andy Kernahan, Anya Petrova, Aurelien Geron, Ben, Ben Barsdell, Bhavani-Subramanian, braincodercn, Brett Koonce, Brian Nemsick, Brian Zier, Bryan Heden, candy.dc, cclauss, Clayne Robison, ctiijima, Dalmo Cirne, David Norman, David T.H. Kao, DosLin, ekelsen, Elson Rodriguez, Erik Smistad, Felix Abecassis, Fergal Cotter, fo40225, foo0x29a, Freedom" Koan-Sin Tan, FréDéRic Branchaud-Charron, gdh1995, Geoffrey Irving, Giuseppe, gracehoney, Guido Zuidhof, Guillaume Klein, Guozhong Zhuang, Haggai, Harald Husum, imsheridan, Ivan Zhang, Jan Zikes, Jayaram Bobba, Jesse Benson, Jesse Gumz, Jiajia Li, Jie, jinghuangintel, Jingwen, jjsjann123, Joe Yearsley, Joel Hestness, Joel Shor, josephyearsley, Junpeng Lao, Karol M. Langner, Kb Sriram, krantideep95, Krish Ravindranath, Letian Feng, Loo Rong Jie, Lukas Geiger, Maciej, Mahmoud Abuzaina, ManHyuk, Mark Ryan, mbhuiyan, Michal Turek, Mostafa Alaa, Myungsung Kwak, Nand Dalal, Nehal J Wani, Neil Tenenholtz, ngc92, Nicholas Nadeau, P.Eng., Avs, Niranjan Hasabnis, P-Hidringer, Paul Van Eck, Peng Yu, Qing Zhao, Qingying Chen, Quanlong, Rajendra Arora, Rholais Lii, rmanyari, Robin Richtsfeld, Russell Klopfer, Sagi, Sam Sendelbach, Sandeep N Gupta, Sandip Giri, Sarah Edkins, Scott Tseng, Sdalbsoo, Sergii Khomenko, Seungwoo Choi (Biggie), Seyed Majid Azimi, Shaoning Zeng, shengfuintel, Siu Kei, Muk, Smit Shilu, soonson, Stefan Schweter, Sukhwan Kim, Sunitha Kambhampati, Taehoon Lee, tamimaddari82, Tang, Wenyi, Ted Chang, u2takey, Utkarsh Upadhyay, Vadim Markovtsev, voegtlel, Wai Hon Law, wangsiyu, Wenhao Hu, wenhao.hu, William D. Irons, Yan Facai (颜发才), Yanbo Liang, Yihong Wang, Yilei (Dolee) Yang, Yong Tang, Yuan (Terry) Tang

# Release 1.8.0

## Major Features And Improvements
* Can now pass `tf.contrib.distribute.MirroredStrategy()` to `tf.estimator.RunConfig()` to run an Estimator model on multiple GPUs on one machine.
* Add `tf.contrib.data.prefetch_to_device()`, which supports prefetching to GPU memory.
* Added Gradient Boosted Trees as pre-made Estimators: BoostedTreesClassifier, BoostedTreesRegressor.
* Add 3rd generation pipeline config for Cloud TPUs which improves performance and usability.
* `tf.contrib.bayesflow` is moving out to it's own repo.
* Added `tf.contrib.{proto,rpc}` to allow generic proto parsing and RPC communication<sup>[1](#rpc-issue)</sup>.

## Bug Fixes and Other Changes
* `tf.data`:
  * Add `tf.contrib.data.prefetch_to_device`, which enables prefetching dataset elements to GPU memory.
  * Add `tf.contrib.data.AUTOTUNE`, which allows the tf.data runtime to automatically tune the prefetch buffer sizes based on your system and environment.
  * Add `tf.contrib.data.make_csv_dataset` for building datasets of CSV files.
* Eager Execution:
  * With eager execution Datasets can now be used as standard python iterators (`for batch in dataset:`). Both `Dataset.__iter__()` and `Dataset.make_one_shot_iterator()` can now be used to create iterators when eager execution is enabled.
  * Automatic device placement has been enabled (i.e., use a GPU if available automatically, without requiring an explicit `with tf.device(“/gpu:0”)`) (Fixes #14133)
  * `tf.GradientTape` has moved out of contrib.
* `tf.keras`:
  * Added the fashion mnist dataset.
  * New data preprocessing functions: `image/random_brightness`, `sequence/TimeseriesGenerator`, and `text/hashing_trick`.
* Accelerated Linear Algebra (XLA):
  * Select and scatter in reference util and evaluator now use lexicographical order to break ties.
* TensorFlow Debugger (tfdbg) CLI:
  * During tensor-filter operations, allow exclusion of nodes by regular expressions.
  * Fix spurious background colors in some text terminals.
* `tf.contrib`:
  * Add meta-distribution BatchReshape which reshapes batch dimensions.
  * `tf.contrib.layers.recompute_grad` works for explicit gradient checkpointing on TPU.
  * Add `tf.contrib.framework.argsort`.
  * Allow `DNNBoostedTreeCombinedEstimator` to work with core versions of feature columns and losses.
  * Add non-linear image warping ops: `tf.contrib.image.sparse_image_warp`, `tf.contrib.image.dense_image_warp`, and `tf.contrib.image.interpolate_spline`.
  * Fix bug in `tf.contrib.opt.MultitaskOptimizerWrapper` where types of tensors were mismatched.
* Other:
  * Low-level graph construction now calls the TensorFlow C API. This change should be invisible to most users, but can be disabled by setting the environment variable `TF_C_API_GRAPH_CONSTRUCTION=0` in this release. Future releases will remove the ability to disable this change. Please [file a bug](https://github.com/tensorflow/tensorflow/issues/new) if you find yourself using this escape hatch.
  * Add description of shapes and a pointer to tutorial notebook in `tf.distributions.Distribution`.
  * Update scatter operations:
    * Add `tf.scatter_min` and `tf.scatter_max`
    * Extend scatter operations to work with a scalar update parameter.
  * Move cuDNN RNN ops to core for use in TensorFlow codebase only.
  * Add `float64` support for `Conv2d`, `Conv2dBackpropInput`, and `Conv2dBackpropFilter`.
  * Add `float64` support for `AvgPool`/`AvgPoolGrad`.
  * Make graph name scope thread local so that they work correctly in multi-threaded environments.
  * Update nsync synchronization library to avoid slow primitives on Linux.
  * Removed need to put nsync/public on C include path when building custom ops.
  * Add `tf.image.psnr`, `tf.image.ssim`, `tf.image.ssim_multiscale`, `tf.image.image_gradients`, `tf.image.sobel_edges`.
  * Add links to https://js.tensorflow.org.
  * Fix non-uniformity of orthogonal matrices.
  * Fix bug where multi-image Estimator eval summaries were not displayed correctly.

<a name="rpc-issue"><sup>1</sup></a> The cancellation logic of the RPC op contains a concurrency error. A fix has been submitted to master and will be part of the next release.

## Thanks to our Contributors

This release contains contributions from many people at Google, as well as:

4d55397500, Aghasy, Alan Du, Alan Lee, Alan Yee, Alex Wiltschko, Animesh Karnewar, Ankit Gupta, Anton Matosov, Aris L, Ben Barsdell, Brent Yi, Brett Koonce, Carl Thomé, cbockman, Chikanaga Tomoyuki, Chris Tava, CéDric Deltheil, Dahan Gong, Dalmo Cirne, Daniel Erenrich, David Norman, DavidNorman, Edd Wilder-James, Fanjin Zeng, Felix Abecassis, fo40225, George Sterpu, Giovanni Terlingen, Gor Baghdasaryan, Guillaume Klein, Hanchen Li, Ilya Polenov, Jakub Kolodziejczyk, Jason Sadler, Jayaram Bobba, Jerry Liu, jinghuangintel, Jiongyan Zhang (张炯衍), Joel Shor, Jong Wook Kim, Julian Eisenschlos, Karl Lessard, Krish Ravindranath, Loo Rong Jie, Lukas Geiger, Luke Iwanski, Mahmoud Abuzaina, ManHyuk, Marvin Richter, Maximilian Mitchell, Mohammad Ashraf Bhuiyan, msofka, Mustafa Kasap, Nathan Burnham, Nathan Luehr, Naveen Marri, ngc92, nio1814, Oleg Zabluda, Ou Changkun, Panos Ipeirotis, Paul Van Eck, Peter Lee, Piotr Czapla, qjivy, Rholais Lii, Rodrigo Formigone, Russell Klopfer, ryantimjohn, Sang Han, SebastiáN RamíRez, shengfuintel, Siby Jose Plathottam, Silver Chan, Stanislaw Antol, Taehoon Lee, Tarang Chugh, Ted Chang, Thomas Bastiani, Xian Xu, Xiaoming (Jason) Cui, Yan Facai (颜发才), yaox12, Yashal Shakti Kanungo, Yong Tang, Yuan (Terry) Tang, Yuxin Wu, Ziyue(Louis) Lu

# Release 1.7.0

## Major Features And Improvements
* Eager mode is moving out of contrib, try `tf.enable_eager_execution()`.
* Graph rewrites emulating fixed-point quantization compatible with TensorFlow Lite, supported by new `tf.contrib.quantize` package.
* Easily customize gradient computation with `tf.custom_gradient`.
* [TensorBoard Debugger Plugin](https://github.com/tensorflow/tensorboard/blob/master/tensorboard/plugins/debugger/README.md), the graphical user interface (GUI) of TensorFlow Debugger (tfdbg), is now in alpha.
* Experimental support for reading a sqlite database as a `Dataset` with new `tf.contrib.data.SqlDataset`.
* Distributed Mutex / CriticalSection added to `tf.contrib.framework.CriticalSection`.
* Better text processing with `tf.regex_replace`.
* Easy, efficient sequence input with `tf.contrib.data.bucket_by_sequence_length`
* Initial support for `tf.contrib.tensorrt` that enables native TensorRT in
  TensorFlow.

## Bug Fixes and Other Changes
* Accelerated Linear Algebra (XLA):
  * Add `MaxPoolGradGrad` support for XLA
  * CSE pass from Tensorflow is now disabled in XLA.
* `tf.data`:
  * `tf.data.Dataset`
    * Add support for building C++ Dataset op kernels as external libraries, using the `tf.load_op_library()` mechanism.
    * `Dataset.list_files()` now shuffles its output by default.
    * `Dataset.shuffle(..., seed=tf.constant(0, dtype=tf.int64))` now yields the same sequence of elements as `Dataset.shuffle(..., seed=0)`.
  * Add `num_parallel_reads` argument to `tf.data.TFRecordDataset`.
* `tf.contrib`:
  * `tf.contrib.bayesflow.halton_sequence` now supports randomization.
  * Add support for scalars in `tf.contrib.all_reduce`.
  * Add `effective_sample_size` to `tf.contrib.bayesflow.mcmc_diagnostics`.
  * Add `potential_scale_reduction` to `tf.contrib.bayesflow.mcmc_diagnostics`.
  * Add `BatchNormalization`, `Kumaraswamy` bijectors.
  * Deprecate `tf.contrib.learn`. Please check contrib/learn/README.md for instructions on how to convert existing code.
  * `tf.contrib.data`
    * Remove deprecated `tf.contrib.data.Dataset`, `tf.contrib.data.Iterator`, `tf.contrib.data.FixedLengthRecordDataset`, `tf.contrib.data.TextLineDataset`, and `tf.contrib.data.TFRecordDataset` classes.
    * Added `bucket_by_sequence_length`, `sliding_window_batch`, and `make_batched_features_dataset`
  * Remove unmaintained `tf.contrib.ndlstm`. You can find it externally at https://github.com/tmbarchive/tfndlstm.
  * Moved most of `tf.contrib.bayesflow` to its own repo: `tfp`
* Other:
  * tf.py_func now reports the full stack trace if an exception occurs.
  * Integrate `TPUClusterResolver` with GKE's integration for Cloud TPUs.
  * Add a library for statistical testing of samplers.
  * Add Helpers to stream data from the GCE VM to a Cloud TPU.
  * Integrate ClusterResolvers with TPUEstimator.
  * Unify metropolis_hastings interface with HMC kernel.
  * Move LIBXSMM convolutions to a separate --define flag so that they are disabled by default.
  * Fix `MomentumOptimizer` lambda.
  * Reduce `tfp.layers` boilerplate via programmable docstrings.
  * Add `auc_with_confidence_intervals`, a method for computing the AUC and confidence interval with linearithmic time complexity.
  * `regression_head` now accepts customized link function, to satisfy the usage that user can define their own link function if the `array_ops.identity` does not meet the requirement.
  * Fix `initialized_value` and `initial_value` behaviors for `ResourceVariables` created from `VariableDef` protos.
  * Add TensorSpec to represent the specification of Tensors.
  * Constant folding pass is now deterministic.
  * Support `float16` `dtype` in `tf.linalg.*`.
  * Add `tf.estimator.export.TensorServingInputReceiver` that allows `tf.estimator.Estimator.export_savedmodel` to pass raw tensors to model functions.

## Deprecations

* TensorFlow 1.7 may be the last time we support Cuda versions below 8.0.
  Starting with TensorFlow 1.8 release, 8.0 will be the minimum supported
  version.
* TensorFlow 1.7 may be the last time we support cuDNN versions below 6.0.
  Starting with TensorFlow 1.8 release, 6.0 will be the minimum supported
  version.

## Thanks to our Contributors

This release contains contributions from many people at Google, as well as:

4d55397500, Abe, Alistair Low, Andy Kernahan, Appledore, Ben, Ben Barsdell, Boris Pfahringer, Brad Wannow, Brett Koonce, Carl Thomé, cclauss, Chengzhi Chen, Chris Drake, Christopher Yeh, Clayne Robison, Codrut Grosu, Daniel Trebbien, Danny Goodman, David Goodwin, David Norman, Deron Eriksson, Donggeon Lim, Donny Viszneki, DosLin, DylanDmitri, Francisco Guerrero, Fred Reiss, gdh1995, Giuseppe, Glenn Weidner, gracehoney, Guozhong Zhuang, Haichen "Hc" Li, Harald Husum, harumitsu.nobuta, Henry Spivey, hsm207, Jekyll Song, Jerome, Jiongyan Zhang, jjsjann123, John Sungjin Park, Johnson145, JoshVarty, Julian Wolff, Jun Wang, June-One, Kamil Sindi, Kb Sriram, Kdavis-Mozilla, Kenji, lazypanda1, Liang-Chi Hsieh, Loo Rong Jie, Mahesh Bhosale, MandarJKulkarni, ManHyuk, Marcus Ong, Marshal Hayes, Martin Pool, matthieudelaro, mdfaijul, mholzel, Michael Zhou, Ming Li, Minmin Sun, Myungjoo Ham, MyungsungKwak, Naman Kamra, Peng Yu, Penghao Cen, Phil, Raghuraman-K, resec, Rohin Mohanadas, Sandeep N Gupta, Scott Tseng, seaotterman, Seo Sanghyeon, Sergei Lebedev, Ted Chang, terrytangyuan, Tim H, tkunic, Tod, vihanjain, Yan Facai (颜发才), Yin Li, Yong Tang, Yukun Chen, Yusuke Yamada



# Release 1.6.0

## Breaking Changes
* Prebuilt binaries are now built against CUDA 9.0 and cuDNN 7.
* Prebuilt binaries will use AVX instructions. This may break TF on older CPUs.

## Major Features And Improvements
* New Optimizer internal API for non-slot variables. Descendants of AdamOptimizer that access _beta[12]_power will need to be updated.
* `tf.estimator.{FinalExporter,LatestExporter}` now export stripped SavedModels. This improves forward compatibility of the SavedModel.
* FFT support added to XLA CPU/GPU.

## Bug Fixes and Other Changes
* Documentation updates:
  * Added a second version of Getting Started, which is aimed at ML
newcomers.
  * Clarified documentation on `resize_images.align_corners` parameter.
  * Additional documentation for TPUs.
* Google Cloud Storage (GCS):
  * Add client-side throttle.
  * Add a `FlushCaches()` method to the FileSystem interface, with an implementation for GcsFileSystem.
* Other:
  * Add `tf.contrib.distributions.Kumaraswamy`.
  * `RetryingFileSystem::FlushCaches()` calls the base FileSystem's `FlushCaches()`.
  * Add `auto_correlation` to distributions.
  * Add `tf.contrib.distributions.Autoregressive`.
  * Add SeparableConv1D layer.
  * Add convolutional Flipout layers.
  * When both inputs of `tf.matmul` are bfloat16, it returns bfloat16, instead of float32.
  * Added `tf.contrib.image.connected_components`.
  * Add `tf.contrib.framework.CriticalSection` that allows atomic variable access.
  * Output variance over trees predictions for classifications tasks.
  * For `pt` and `eval` commands, allow writing tensor values to filesystem as numpy files.
  * gRPC: Propagate truncated errors (instead of returning gRPC internal error).
  * Augment `parallel_interleave` to support 2 kinds of prefetching.
  * Improved XLA support for C64-related ops log, pow, atan2, tanh.
  * Add probabilistic convolutional layers.

## API Changes
* Introducing `prepare_variance` boolean with default setting to False for backward compatibility.
* Move `layers_dense_variational_impl.py` to `layers_dense_variational.py`.

## Known Bugs
* Using XLA:GPU with CUDA 9 and CUDA 9.1 results in garbage results and/or
  `CUDA_ILLEGAL_ADDRESS` failures.

  Google discovered in mid-December 2017 that the PTX-to-SASS compiler in CUDA 9
  and CUDA 9.1 sometimes does not properly compute the carry bit when
  decomposing 64-bit address calculations with large offsets (e.g. `load [x +
  large_constant]`) into 32-bit arithmetic in SASS.

  As a result, these versions of `ptxas` miscompile most XLA programs which use
  more than 4GB of temp memory.  This results in garbage results and/or
  `CUDA_ERROR_ILLEGAL_ADDRESS` failures.

  A fix in CUDA 9.1.121 is expected in late February 2018.  We do not expect a
  fix for CUDA 9.0.x.  Until the fix is available, the only workaround is to
  [downgrade](https://developer.nvidia.com/cuda-toolkit-archive) to CUDA 8.0.x
  or disable XLA:GPU.

  TensorFlow will print a warning if you use XLA:GPU with a known-bad version of
  CUDA; see e00ba24c4038e7644da417ddc639169b6ea59122.

## Thanks to our Contributors

This release contains contributions from many people at Google, as well as:

4d55397500, Ag Ramesh, Aiden Scandella, Akimasa Kimura, Alex Rothberg, Allen Goodman,
amilioto, Andrei Costinescu, Andrei Nigmatulin, Anjum Sayed, Anthony Platanios,
Anush Elangovan, Armando Fandango, Ashish Kumar Ram, Ashwini Shukla, Ben, Bhavani Subramanian,
Brett Koonce, Carl Thomé, cclauss, Cesc, Changming Sun, Christoph Boeddeker, Clayne Robison,
Clemens Schulz, Clint (Woonhyuk Baek), codrut3, Cole Gerdemann, Colin Raffel, Daniel Trebbien,
Daniel Ylitalo, Daniel Zhang, Daniyar, Darjan Salaj, Dave Maclachlan, David Norman, Dong--Jian,
dongsamb, dssgsra, Edward H, eladweiss, elilienstein, Eric Lilienstein, error.d, Eunji Jeong, fanlu,
Florian Courtial, fo40225, Fred, Gregg Helt, Guozhong Zhuang, Hanchen Li, hsm207, hyunyoung2,
ImSheridan, Ishant Mrinal Haloi, Jacky Ko, Jay Young, Jean Flaherty, Jerome, JerrikEph, Jesse
Kinkead, jfaath, Jian Lin, jinghuangintel, Jiongyan Zhang, Joel Hestness, Joel Shor, Johnny Chan,
Julian Niedermeier, Julian Wolff, JxKing, K-W-W, Karl Lessard, Kasper Marstal, Keiji Ariyama,
Koan-Sin Tan, Loki Der Quaeler, Loo Rong Jie, Luke Schaefer, Lynn Jackson, ManHyuk, Matt Basta,
Matt Smith, Matthew Schulkind, Michael, michaelkhan3, Miguel Piedrafita, Mikalai Drabovich,
Mike Knapp, mjwen, mktozk, Mohamed Aly, Mohammad Ashraf Bhuiyan, Myungjoo Ham, Naman Bhalla,
Namrata-Ibm, Nathan Luehr, nathansilberman, Netzeband, Niranjan Hasabnis, Omar Aflak, Ozge
Yalcinkaya, Parth P Panchal, patrickzzy, Patryk Chrabaszcz, Paul Van Eck, Paweł Kapica, Peng Yu,
Philip Yang, Pierre Blondeau, Po-Hsien Chu, powderluv, Puyu Wang, Rajendra Arora, Rasmus, Renat
Idrisov, resec, Robin Richtsfeld, Ronald Eddy Jr, Sahil Singh, Sam Matzek, Sami Kama, sandipmgiri,
Santiago Castro, Sayed Hadi Hashemi, Scott Tseng, Sergii Khomenko, Shahid, Shengpeng Liu, Shreyash
Sharma, Shrinidhi Kl, Simone Cirillo, simsicon, Stanislav Levental, starsblinking, Stephen Lumenta,
Steven Hickson, Su Tang, Taehoon Lee, Takuya Wakisaka, Ted Chang, Ted Ying, Tijmen Verhulsdonck,
Timofey Kondrashov, vade, vaibhav, Valentin Khrulkov, vchigrin, Victor Costan, Viraj Navkal,
Vivek Rane, wagonhelm, Yan Facai (颜发才), Yanbo Liang, Yaroslav Bulatov, yegord, Yong Tang,
Yoni Tsafir, yordun, Yuan (Terry) Tang, Yuxin Wu, zhengdi, Zhengsheng Wei, 田传武

# Release 1.5.0

## Breaking Changes
* Prebuilt binaries are now built against CUDA 9.0 and cuDNN 7.
* Starting from 1.6 release, our prebuilt binaries will use AVX instructions.
  This may break TF on older CPUs.

## Major Features And Improvements
* [Eager execution](https://github.com/tensorflow/tensorflow/tree/r1.5/tensorflow/contrib/eager)
  preview version is now available.
* [TensorFlow Lite](https://github.com/tensorflow/tensorflow/tree/r1.5/tensorflow/contrib/lite)
  dev preview is now available.
* CUDA 9.0 and cuDNN 7 support.
* Accelerated Linear Algebra (XLA):
  * Add `complex64` support to XLA compiler.
  * `bfloat` support is now added to XLA infrastructure.
  * Make `ClusterSpec` propagation work with XLA devices.
  * Use a deterministic executor to generate XLA graph.
* `tf.contrib`:
  * `tf.contrib.distributions`:
    * Add `tf.contrib.distributions.Autoregressive`.
    * Make `tf.contrib.distributions` QuadratureCompound classes support batch
    * Infer `tf.contrib.distributions.RelaxedOneHotCategorical` `dtype` from arguments.
    * Make `tf.contrib.distributions` quadrature family parameterized by
      `quadrature_grid_and_prob` vs `quadrature_degree`.
    * `auto_correlation` added to `tf.contrib.distributions`
  * Add `tf.contrib.bayesflow.layers`, a collection of probabilistic (neural) layers.
  * Add `tf.contrib.bayesflow.halton_sequence`.
  * Add `tf.contrib.data.make_saveable_from_iterator.`
  * Add `tf.contrib.data.shuffle_and_repeat`.
  * Add new custom transformation: `tf.contrib.data.scan()`.
  * `tf.contrib.distributions.bijectors`:
    * Add `tf.contrib.distributions.bijectors.MaskedAutoregressiveFlow`.
    * Add `tf.contrib.distributions.bijectors.Permute`.
    * Add `tf.contrib.distributions.bijectors.Gumbel`.
    * Add `tf.contrib.distributions.bijectors.Reshape`.
    * Support shape inference (i.e., shapes containing -1) in the Reshape bijector.
* Add `streaming_precision_recall_at_equal_thresholds,` a method for computing
  streaming precision and recall with `O(num_thresholds + size of predictions)`
  time and space complexity.
* Change `RunConfig` default behavior to not set a random seed, making random
  behavior independently random on distributed workers. We expect this to
  generally improve training performance. Models that do rely on determinism
  should set a random seed explicitly.
* Replaced the implementation of `tf.flags` with `absl.flags`.
* Add support for `CUBLAS_TENSOR_OP_MATH` in fp16 GEMM
* Add support for CUDA on NVIDIA Tegra devices

## Bug Fixes and Other Changes
* Documentation updates:
  * Clarified that you can only install TensorFlow on 64-bit machines.
  * Added a short doc explaining how `Estimator`s save checkpoints.
  * Add documentation for ops supported by the `tf2xla` bridge.
  * Fix minor typos in the doc of `SpaceToDepth` and `DepthToSpace`.
  * Updated documentation comments in `mfcc_mel_filterbank.h` and `mfcc.h` to
    clarify that the input domain is squared magnitude spectra and the weighting
    is done on linear magnitude spectra (sqrt of inputs).
  * Change `tf.contrib.distributions` docstring examples to use `tfd` alias
    rather than `ds`, `bs`.
  * Fix docstring typos in `tf.distributions.bijectors.Bijector`.
  * `tf.assert_equal` no longer raises `ValueError.` It now raises
    `InvalidArgumentError,` as documented.
  * Update Getting Started docs and API intro.
* Google Cloud Storage (GCS):
  * Add userspace DNS caching for the GCS client.
  * Customize request timeouts for the GCS filesystem.
  * Improve GCS filesystem caching.
* Bug Fixes:
  * Fix bug where partitioned integer variables got their wrong shapes. Before
  * Fix correctness bug in CPU and GPU implementations of Adadelta.
  * Fix a bug in `import_meta_graph`'s handling of partitioned variables when
    importing into a scope. WARNING: This may break loading checkpoints of
    graphs with partitioned variables saved after using `import_meta_graph` with
    a non-empty `import_scope` argument.
  * Fix bug in offline debugger which prevented viewing events.
  * Added the `WorkerService.DeleteWorkerSession` method to the gRPC interface,
    to fix a memory leak. Ensure that your master and worker servers are running
    the same version of TensorFlow to avoid compatibility issues.
  * Fix bug in peephole implementation of BlockLSTM cell.
  * Fix bug by casting dtype of `log_det_jacobian` to match `log_prob` in
    `TransformedDistribution`.
  * Fix a bug in `import_meta_graph`'s handling of partitioned variables when
  * Ensure `tf.distributions.Multinomial` doesn't underflow in `log_prob`.
    Before this change, all partitions of an integer variable were initialized
    with the shape of the unpartitioned variable; after this change they are
    initialized correctly.
* Other:
  * Add necessary shape util support for bfloat16.
  * Add a way to run ops using a step function to MonitoredSession.
  * Add `DenseFlipout` probabilistic layer.
  * A new flag `ignore_live_threads` is available on train. If set to `True`, it
    will ignore threads that remain running when tearing down infrastructure
    after successfully completing training, instead of throwing a RuntimeError.
  * Restandardize `DenseVariational` as simpler template for other probabilistic
    layers.
  * `tf.data` now supports `tf.SparseTensor` components in dataset elements.
  * It is now possible to iterate over `Tensor`s.
  * Allow `SparseSegmentReduction` ops to have missing segment IDs.
  * Modify custom export strategy to account for multidimensional sparse float
    splits.
  * `Conv2D`, `Conv2DBackpropInput`, `Conv2DBackpropFilter` now supports arbitrary
    dilations with GPU and cuDNNv6 support.
  * `Estimator` now supports `Dataset`: `input_fn` can return a `Dataset`
    instead of `Tensor`s.
  * Add `RevBlock`, a memory-efficient implementation of reversible residual layers.
  * Reduce BFCAllocator internal fragmentation.
  * Add `cross_entropy` and `kl_divergence` to `tf.distributions.Distribution`.
  * Add `tf.nn.softmax_cross_entropy_with_logits_v2` which enables backprop
    w.r.t. the labels.
  * GPU back-end now uses `ptxas` to compile generated PTX.
  * `BufferAssignment`'s protocol buffer dump is now deterministic.
  * Change embedding op to use parallel version of `DynamicStitch`.
  * Add support for sparse multidimensional feature columns.
  * Speed up the case for sparse float columns that have only 1 value.
  * Allow sparse float splits to support multivalent feature columns.
  * Add `quantile` to `tf.distributions.TransformedDistribution`.
  * Add `NCHW_VECT_C` support for `tf.depth_to_space` on GPU.
  * Add `NCHW_VECT_C` support for `tf.space_to_depth` on GPU.

## API Changes
* Rename `SqueezeDims` attribute to `Axis` in C++ API for Squeeze op.
* `Stream::BlockHostUntilDone` now returns Status rather than bool.
* Minor refactor: move stats files from `stochastic` to `common` and remove
  `stochastic`.

## Known Bugs
* Using XLA:GPU with CUDA 9 and CUDA 9.1 results in garbage results and/or
  `CUDA_ILLEGAL_ADDRESS` failures.

  Google discovered in mid-December 2017 that the PTX-to-SASS compiler in CUDA 9
  and CUDA 9.1 sometimes does not properly compute the carry bit when
  decomposing 64-bit address calculations with large offsets (e.g. `load [x +
  large_constant]`) into 32-bit arithmetic in SASS.

  As a result, these versions of `ptxas` miscompile most XLA programs which use
  more than 4GB of temp memory.  This results in garbage results and/or
  `CUDA_ERROR_ILLEGAL_ADDRESS` failures.

  A fix in CUDA 9.1.121 is expected in late February 2018.  We do not expect a
  fix for CUDA 9.0.x.  Until the fix is available, the only workaround is to
  [downgrade](https://developer.nvidia.com/cuda-toolkit-archive) to CUDA 8.0.x
  or disable XLA:GPU.

  TensorFlow will print a warning if you use XLA:GPU with a known-bad version of
  CUDA; see e00ba24c4038e7644da417ddc639169b6ea59122.

## Thanks to our Contributors

This release contains contributions from many people at Google, as well as:

Adam Zahran, Ag Ramesh, Alan Lee, Alan Yee, Alex Sergeev, Alexander, Amir H. Jadidinejad,
Amy, Anastasios Doumoulakis, Andrei Costinescu, Andrei Nigmatulin, Anthony Platanios,
Anush Elangovan, arixlin, Armen Donigian, ArtëM Sobolev, Atlas7, Ben Barsdell, Bill Prin,
Bo Wang, Brett Koonce, Cameron Thomas, Carl Thomé, Cem Eteke, cglewis, Changming Sun,
Charles Shenton, Chi-Hung, Chris Donahue, Chris Filo Gorgolewski, Chris Hoyean Song,
Chris Tava, Christian Grail, Christoph Boeddeker, cinqS, Clayne Robison, codrut3, concerttttt,
CQY, Dan Becker, Dan Jarvis, Daniel Zhang, David Norman, dmaclach, Dmitry Trifonov,
Donggeon Lim, dongpilYu, Dr. Kashif Rasul, Edd Wilder-James, Eric Lv, fcharras, Felix Abecassis,
FirefoxMetzger, formath, FredZhang, Gaojin Cao, Gary Deer, Guenther Schmuelling, Hanchen Li,
Hanmin Qin, hannesa2, hyunyoung2, Ilya Edrenkin, Jackson Kontny, Jan, Javier Luraschi,
Jay Young, Jayaram Bobba, Jeff, Jeff Carpenter, Jeremy Sharpe, Jeroen BéDorf, Jimmy Jia,
Jinze Bai, Jiongyan Zhang, Joe Castagneri, Johan Ju, Josh Varty, Julian Niedermeier,
JxKing, Karl Lessard, Kb Sriram, Keven Wang, Koan-Sin Tan, Kyle Mills, lanhin, LevineHuang,
Loki Der Quaeler, Loo Rong Jie, Luke Iwanski, LáSzló Csomor, Mahdi Abavisani, Mahmoud Abuzaina,
ManHyuk, Marek ŠUppa, MathSquared, Mats Linander, Matt Wytock, Matthew Daley, Maximilian Bachl,
mdymczyk, melvyniandrag, Michael Case, Mike Traynor, miqlas, Namrata-Ibm, Nathan Luehr,
Nathan Van Doorn, Noa Ezra, Nolan Liu, Oleg Zabluda, opensourcemattress, Ouwen Huang,
Paul Van Eck, peisong, Peng Yu, PinkySan, pks, powderluv, Qiao Hai-Jun, Qiao Longfei,
Rajendra Arora, Ralph Tang, resec, Robin Richtsfeld, Rohan Varma, Ryohei Kuroki, SaintNazaire,
Samuel He, Sandeep Dcunha, sandipmgiri, Sang Han, scott, Scott Mudge, Se-Won Kim, Simon Perkins,
Simone Cirillo, Steffen Schmitz, Suvojit Manna, Sylvus, Taehoon Lee, Ted Chang, Thomas Deegan,
Till Hoffmann, Tim, Toni Kunic, Toon Verstraelen, Tristan Rice, Urs KöSter, Utkarsh Upadhyay,
Vish (Ishaya) Abrams, Winnie Tsang, Yan Chen, Yan Facai (颜发才), Yi Yang, Yong Tang,
Youssef Hesham, Yuan (Terry) Tang, Zhengsheng Wei, zxcqwe4906, 张志豪, 田传武 

We are also grateful to all who filed issues or helped resolve them, asked and
answered questions, and were part of inspiring discussions.

# Release 1.4.1

## Bug Fixes and Other Changes
* `LinearClassifier` fix.

# Release 1.4.0

## Major Features And Improvements
* `tf.keras` is now part of the core TensorFlow API.
* [`tf.data`](http://tensorflow.org/guide/datasets) is now part of
  the core TensorFlow API.
  * The API is now subject to backwards compatibility guarantees.
  * For a guide to migrating from the `tf.contrib.data` API, see the
    [README](https://github.com/tensorflow/tensorflow/blob/r1.4/tensorflow/contrib/data/README.md).
  * Major new features include `Dataset.from_generator()` (for building an input
    pipeline from a Python generator), and the `Dataset.apply()` method for
    applying custom transformation functions.
  * Several custom transformation functions have been added, including
    `tf.contrib.data.batch_and_drop_remainder()` and
    `tf.contrib.data.sloppy_interleave()`.
* Add `train_and_evaluate` for simple distributed `Estimator` training.
* Add `tf.spectral.dct` for computing the DCT-II.
* Add Mel-Frequency Cepstral Coefficient support to `tf.contrib.signal`
  (with GPU and gradient support).
* Add a self-check on `import tensorflow` for Windows DLL issues.
* Add NCHW support to `tf.depth_to_space` on GPU.
* TensorFlow Debugger (tfdbg):
  * Add `eval` command to allow evaluation of arbitrary Python/numpy expressions
    in tfdbg command-line interface. See
    [Debugging TensorFlow Programs](https://www.tensorflow.org/guide/debugger)
    for more details.
  * Usability improvement: The frequently used tensor filter `has_inf_or_nan` is
    now added to `Session` wrappers and hooks by default. So there is no need
    for clients to call `.add_tensor_filter(tf_debug.has_inf_or_nan)` anymore.
* SinhArcsinh (scalar) distribution added to `contrib.distributions`.
* Make `GANEstimator` opensource.
* `Estimator.export_savedmodel()` now includes all valid serving signatures
  that can be constructed from the Serving Input Receiver and all available
  ExportOutputs. For instance, a classifier may provide regression- and
  prediction-flavored outputs, in addition to the classification-flavored one.
  Building signatures from these allows TF Serving to honor requests using the
  different APIs (Classify, Regress, and Predict). Furthermore,
  `serving_input_receiver_fn()` may now specify alternative subsets of nodes
  that may act as inputs. This allows, for instance, producing a prediction
  signature for a classifier that accepts raw `Tensors` instead of a serialized
  `tf.Example`.
* Add `tf.contrib.bayesflow.hmc`.
* Add `tf.contrib.distributions.MixtureSameFamily`.
* Make `Dataset.shuffle()` always reshuffles after each iteration by default.
* Add `tf.contrib.bayesflow.metropolis_hastings`.
* Add `log_rate` parameter to `tf.contrib.distributions.Poisson`.
* Extend `tf.contrib.distributions.bijector` API to handle some non-injective
  transforms.
* Java:
  * Generics (e.g., `Tensor<Integer>`) for improved type-safety
    (courtesy @andrewcmyers).
  * Support for multi-dimensional string tensors.
  * Support loading of custom operations (e.g. many in `tf.contrib`) on Linux
    and OS X
* All our prebuilt binaries have been built with CUDA 8 and cuDNN 6.
  We anticipate releasing TensorFlow 1.5 with CUDA 9 and cuDNN 7.

## Bug Fixes and Other Changes
* `tf.nn.rnn_cell.DropoutWrapper` is now more careful about dropping out LSTM
  states.  Specifically, it no longer ever drops the `c` (memory) state of an
  `LSTMStateTuple`.  The new behavior leads to proper dropout behavior
  for LSTMs and stacked LSTMs.  This bug fix follows recommendations from
  published literature, but is a behavioral change.  State dropout behavior
  may be customized via the new `dropout_state_filter_visitor` argument.
* Removed `tf.contrib.training.python_input`.  The same behavior, in a more
  flexible and reproducible package, is available via the new
  `tf.contrib.data.Dataset.from_generator` method!
* Fix `tf.contrib.distributions.Affine` incorrectly computing log-det-jacobian.
* Fix `tf.random_gamma` incorrectly handling non-batch, scalar draws.
* Resolved a race condition in TensorForest TreePredictionsV4Op.
* Google Cloud Storage file system, Amazon S3 file system, and Hadoop file
  system support are now default build options.
* Custom op libraries must link against libtensorflow_framework.so
  (installed at `tf.sysconfig.get_lib()`).
* Change `RunConfig` default behavior to not set a random seed, making random
  behavior independently random on distributed workers. We expect this to
  generally improve training performance. Models that do rely on determinism
  should set a random seed explicitly.

## Breaking Changes to the API
* The signature of the `tf.contrib.data.rejection_resample()` function has been
  changed. It now returns a function that can be used as an argument to
  `Dataset.apply()`.
* Remove `tf.contrib.data.Iterator.from_dataset()` method. Use
  `Dataset.make_initializable_iterator()` instead.
* Remove seldom used and unnecessary `tf.contrib.data.Iterator.dispose_op()`.
* Reorder some TFGAN loss functions in a non-backwards compatible way.

## Known Issues
* In Python 3, `Dataset.from_generator()` does not support Unicode strings.
  You must convert any strings to bytes objects before yielding them from
  the generator.

## Thanks to our Contributors

This release contains contributions from many people at Google, as well as:

4d55397500, Abdullah Alrasheed, abenmao, Adam Salvail, Aditya Dhulipala, Ag Ramesh,
Akimasa Kimura, Alan Du, Alan Yee, Alexander, Amit Kushwaha, Amy, Andrei Costinescu,
Andrei Nigmatulin, Andrew Erlichson, Andrew Myers, Andrew Stepanov, Androbin, AngryPowman,
Anish Shah, Anton Daitche, Artsiom Chapialiou, asdf2014, Aseem Raj Baranwal, Ash Hall,
Bart Kiers, Batchu Venkat Vishal, ben, Ben Barsdell, Bill Piel, Carl Thomé, Catalin Voss,
Changming Sun, Chengzhi Chen, Chi Zeng, Chris Antaki, Chris Donahue, Chris Oelmueller,
Chris Tava, Clayne Robison, Codrut, Courtial Florian, Dalmo Cirne, Dan J, Darren Garvey,
David Kristoffersson, David Norman, David RöThlisberger, DavidNorman, Dhruv, DimanNe,
Dorokhov, Duncan Mac-Vicar P, EdwardDixon, EMCP, error.d, FAIJUL, Fan Xia,
Francois Xavier, Fred Reiss, Freedom" Koan-Sin Tan, Fritz Obermeyer, Gao, Xiang,
Guenther Schmuelling, Guo Yejun (郭叶军), Hans Gaiser, HectorSVC, Hyungsuk Yoon,
James Pruegsanusak, Jay Young, Jean Wanka, Jeff Carpenter, Jeremy Rutman, Jeroen BéDorf,
Jett Jones, Jimmy Jia, jinghuangintel, jinze1994, JKurland, Joel Hestness, joetoth,
John B Nelson, John Impallomeni, John Lawson, Jonas, Jonathan Dekhtiar, joshkyh, Jun Luan,
Jun Mei, Kai Sasaki, Karl Lessard, karl@kubx.ca, Kb Sriram, Kenichi Ueno, Kevin Slagle,
Kongsea, Lakshay Garg, lhlmgr, Lin Min, liu.guangcong, Loki Der Quaeler, Louie Helm,
lucasmoura, Luke Iwanski, Lyndon White, Mahmoud Abuzaina, Marcel Puyat, Mark Aaron Shirley,
Michele Colombo, MtDersvan, Namrata-Ibm, Nathan Luehr, Naurril, Nayana Thorat, Nicolas Lopez,
Niranjan Hasabnis, Nolan Liu, Nouce, Oliver Hennigh, osdamv, Patrik Erdes,
Patryk Chrabaszcz, Pavel Christof, Penghao Cen, postBG, Qingqing Cao, Qingying Chen, qjivy,
Raphael, Rasmi, raymondxyang, Renze Yu, resec, Roffel, Ruben Vereecken, Ryohei Kuroki,
sandipmgiri, Santiago Castro, Scott Kirkland, Sean Vig, Sebastian Raschka, Sebastian Weiss,
Sergey Kolesnikov, Sergii Khomenko, Shahid, Shivam Kotwalia, Stuart Berg, Sumit Gouthaman,
superzerg, Sven Mayer, tetris, Ti Zhou, Tiago Freitas Pereira, Tian Jin, Tomoaki Oiki,
Vaibhav Sood, vfdev, Vivek Rane, Vladimir Moskva, wangqr, Weber Xie, Will Frey,
Yan Facai (颜发才), yanivbl6, Yaroslav Bulatov, Yixing Lao, Yong Tang, youkaichao,
Yuan (Terry) Tang, Yue Zhang, Yuxin Wu, Ziming Dong, ZxYuan, 黄璞

We are also grateful to all who filed issues or helped resolve them, asked and
answered questions, and were part of inspiring discussions.

# Release 1.3.0

See also [TensorBoard 0.1.4](https://github.com/tensorflow/tensorboard/releases/tag/0.1.4) release notes.

## Major Features and Improvements
* Added canned estimators to Tensorflow library. List of added estimators:
  * `DNNClassifier`
  * `DNNRegressor`
  * `LinearClassifier`
  * `LinearRegressor`
  * `DNNLinearCombinedClassifier`
  * `DNNLinearCombinedRegressor`.
* All our prebuilt binaries have been built with cuDNN 6. We anticipate releasing TensorFlow 1.4 with cuDNN 7.
* `import tensorflow` now goes much faster.
* Adds a file cache to the GCS filesystem with configurable max staleness for file contents. This permits caching of file contents across close/open boundaries.
* Added an axis parameter to `tf.gather`.
* Added a `constant_values` keyword argument to `tf.pad`.
* Adds `Dataset.interleave` transformation.
* Add `ConcatenateDataset` to concatenate two datasets.
* Added Mobilenet support to TensorFlow for Poets training script.
* Adds a block cache to the GCS filesystem with configurable block size and count.
* SinhArcSinh bijector added.
* Added `Dataset.list_files` API.
* Introduces new operations and Python bindings for the Cloud TPU.
* Adding TensorFlow-iOS CocoaPod for symmetry with tensorflow-android.
* Introduces base implementations of ClusterResolvers.
* Unify memory representations of TensorShape and PartialTensorShape. As a consequence, tensors now have a maximum of 254 dimensions, not 255.
* Changed references to LIBXSMM to use version 1.8.1.
* TensorFlow Debugger (tfdbg):
  * Display summaries of numeric tensor values with the `-s` flag to command `print_tensor` or `pt`.
  * Display feed values with the `print_feed` or `pf` command and clickable links in the curses UI.
  * Runtime profiler at the op level and the Python source line level with the `run -p` command.
* Initial release of the statistical distribution library `tf.distributions`.
* GPU kernels and speed improvements for unary `tf.where` and `tf.nn.top_k`.
* Monotonic Attention wrappers added to `tf.contrib.seq2seq`.
* Added `tf.contrib.signal`, a library for signal processing primitives.
* Added `tf.contrib.resampler`, containing CPU and GPU ops for differentiable resampling of images.

## Breaking Changes to the API
* `tf.RewriterConfig` was removed from the Python API after being available in 1.2 release candidates (it was never in an actual release). Graph rewriting is still available, just not as `tf.RewriterConfig`. Instead add an explicit import.
* Breaking change to `tf.contrib.data.Dataset` APIs that expect a nested structure. Lists are now converted to `tf.Tensor` implicitly. You may need to change uses of lists to tuples in existing code. In addition, dicts are now supported as a nested structure.

## Changes to contrib APIs
* Adds tf.contrib.nn.rank_sampled_softmax_loss, a sampled-softmax variant that can improve rank loss.
* `tf.contrib.metrics`.{streaming_covariance,streaming_pearson_correlation} modified to return nan when they have seen less or equal to 1 unit of weight.
* Adds time series models to contrib. See contrib/timeseries/README.md for details.
* Adds FULLY_CONNECTED Op to tensorflow/contrib/lite/schema.fbs

## Known Issues
* Tensorflow_gpu compilation fails with Bazel 0.5.3.

## Bug Fixes and Other Changes
* Fixes `strides` and `begin` dtype mismatch when slicing using int64 Tensor index in python.
* Improved convolution padding documentation.
* Add a tag constant, gpu, to present graph with GPU support.
* `saved_model.utils` now support SparseTensors transparently.
* A more efficient implementation of non-max suppression.
* Add support for the shrinkage-type L2 to FtrlOptimizer in addition to the online L2 it already supports.
* Fix negative variance in moments calculation.
* Expand UniqueOp Benchmark Tests to cover more collision cases.
* Improves stability of GCS filesystem on Mac.
* Add time estimation to HloCostAnalysis.
* Fixed the bug in Estimator that params in constructor was not a deepcopy of the user provided one. This bugs inadvertently enabled user to mutate the params after the creation of Estimator, leading to potentially undefined behavior.
* Added None check for save_path in `saver.restore`.
* Register devices under their legacy names in device_mgr to ease the transition to clusterspec-propagated configurations.
* VectorExponential added to distributions.
* Add a bitwise module with bitwise_and, bitwise_or, bitwise_xor, and invert functions.
* Add fixed-grid ODE integration routines.
* Allow passing bounds to ScipyOptimizerInterface.
* Correctness fixes for fft_length parameter to `tf.spectral.rfft` & `tf.spectral.irfft`.
* Exported model signatures using the 'predict' method will no longer have their input and output keys silently ignored and rewritten to 'inputs' and 'outputs'. If a model was exported with different names before 1.2, and is now served with tensorflow/serving, it will accept requests using 'inputs' and 'outputs'. Starting at 1.2, such a model will accept the keys specified during export. Therefore, inference requests using 'inputs' and 'outputs' may start to fail. To fix this, either update any inference clients to send requests with the actual input and output keys used by the trainer code, or conversely, update the trainer code to name the input and output Tensors 'inputs' and 'outputs', respectively. Signatures using the 'classify' and 'regress' methods are not affected by this change; they will continue to standardize their input and output keys as before.
* Add in-memory caching to the Dataset API.
* Set default end_of_sequence variable in datasets iterators to false.
* [Performance] Increase performance of `tf.layers.conv2d` when setting use_bias=True by 2x by using nn.bias_add.
* Update iOS examples to use CocoaPods, and moved to tensorflow/examples/ios.
* Adds a family= attribute in `tf.summary` ops to allow controlling the tab name used in Tensorboard for organizing summaries.
* When GPU is configured, do not require --config=cuda, instead, automatically build for GPU if this is requested in the configure script.
* Fix incorrect sampling of small probabilities in CPU/GPU multinomial.
* Add a list_devices() API on sessions to list devices within a cluster. Additionally, this change augment the ListDevices master API to support specifying a session.
* Allow uses of over-parameterized separable convolution.
* TensorForest multi-regression bug fix.
* Framework now supports armv7, cocoapods.org now displays correct page.
* Script to create iOS framework for CocoaPods.
* Android releases of TensorFlow are now pushed to jcenter for easier integration into apps. See https://github.com/tensorflow/tensorflow/blob/master/tensorflow/contrib/android/README.md for more details.
* TensorFlow Debugger (tfdbg):
  * Fixed a bug that prevented tfdbg from functioning with multi-GPU setups.
  * Fixed a bug that prevented tfdbg from working with `tf.Session.make_callable`.

## Thanks to our Contributors

This release contains contributions from many people at Google, as well as:

4F2E4A2E, Adriano Carmezim, Adrià Arrufat, Alan Yee, Alex Lattas, Alex Rothberg,
Alexandr Baranezky, Ali Siddiqui, Andreas Solleder, Andrei Costinescu, Andrew Hundt,
Androbin, Andy Kernahan, Anish Shah, Anthony Platanios, Arvinds-Ds, b1rd, Baptiste
Arnaud, Ben Mabey, Benedikt Linse, Beomsu Kim, Bo Wang, Boyuan Deng, Brett Koonce,
Bruno Rosa, Carl Thomé, Changming Sun, Chase Roberts, Chirag Bhatia, Chris Antaki,
Chris Hoyean Song, Chris Tava, Christos Nikolaou, Croath Liu, cxx, Czxck001, Daniel
Ylitalo, Danny Goodman, Darren Garvey, David Brailovsky, David Norman, DavidNorman,
davidpham87, ddurham2, Dhruv, DimanNe, Drew Hintz, Dustin Tran, Earthson Lu, ethiraj,
Fabian Winnen, Fei Sun, Freedom" Koan-Sin Tan, Fritz Obermeyer, Gao, Xiang, Gautam,
Guenther Schmuelling, Gyu-Ho Lee, Hauke Brammer, horance, Humanity123, J Alammar,
Jayeol Chun, Jeroen BéDorf, Jianfei Wang, jiefangxuanyan, Jing Jun Yin, Joan Puigcerver,
Joel Hestness, Johannes Mayer, John Lawson, Johnson145, Jon Malmaud, Jonathan Alvarez-Gutierrez,
Juang, Yi-Lin, Julian Viereck, Kaarthik Sivashanmugam, Karl Lessard, karl@kubx.ca, Kevin
Carbone, Kevin Van Der Burgt, Kongsea, ksellesk, lanhin, Lef Ioannidis, Liangliang He,
Louis Tiao, Luke Iwanski, LáSzló Csomor, magixsno, Mahmoud Abuzaina, Marcel Hlopko, Mark
Neumann, Maxwell Paul Brickner, mdfaijul, MichaëL Defferrard, Michał JastrzęBski, Michele
Colombo, Mike Brodie, Mosnoi Ion, mouradmourafiq, myPrecious, Nayana Thorat,
Neeraj Kashyap, Nelson Liu, Niranjan Hasabnis, Olivier Moindrot, orome, Pankaj Gupta, Paul
Van Eck, peeyush18, Peng Yu, Pierre, preciousdp11, qjivy, Raingo, raoqiyu, ribx, Richard S.
Imaoka, Rishabh Patel, Robert Walecki, Rockford Wei, Ryan Kung, Sahil Dua, Sandip Giri, Sayed
Hadi Hashemi, sgt101, Shitian Ni, Shuolongbj, Siim PõDer, Simon Perkins, sj6077, SOLARIS,
Spotlight0xff, Steffen Eberbach, Stephen Fox, superryanguo, Sven Mayer, Tapan Prakash,
Tiago Morais Morgado, Till Hoffmann, Tj Rana, Vadim Markovtsev, vhasanov, Wei Wu,
windead, Yan (Asta) Li, Yan Chen, Yann Henon, Yi Wang, Yong Tang, yorkie, Yuan (Terry)
Tang, Yuxin Wu, zhengjiajin, zhongzyd, 黄璞

We are also grateful to all who filed issues or helped resolve them, asked and
answered questions, and were part of inspiring discussions.

# Release 1.2.1

## Bug Fixes and Other Changes
* Updating markdown version required to >= 2.6.8.
* Support tensors as dropout rates again, by removing the min(max(..))

# Release 1.2.0

## Major Features and Improvements
* Python 3.6 support on Windows.
* Added `tf.layers.conv3d_transpose` layer for spatio temporal deconvolution.
* Added `tf.Session.make_callable()`, which provides a lower overhead means of running a similar step multiple times.
* Added libverbs-based RDMA support to contrib (courtesy @junshi15 from Yahoo).
* Bring `tf.feature_column.*` into the API. Non-deprecated functionality from `tf.contrib.layers.*` is moved to `tf.feature_column.*` with cosmetic changes.
* `RNNCell` objects now subclass `tf.layers.Layer`.  The strictness described
  in the TensorFlow 1.1 release is gone:  The first time an RNNCell is used,
  it caches its scope.  All future uses of the RNNCell will reuse variables from
  that same scope.  This is a breaking change from the behavior of RNNCells
  in TensorFlow versions <= 1.0.1.  TensorFlow 1.1 had checks in place to
  ensure old code works correctly with the new semantics; this version
  allows more flexible uses of RNNCell but can lead to subtle errors if
  using code meant for TensorFlow <= 1.0.1.  For example, writing:
  `MultiRNNCell([lstm] * 5)` will now build a 5-layer LSTM stack where each
  layer shares the **same** parameters.  To get 5 layers each with their own
  parameters, write: `MultiRNNCell([LSTMCell(...) for _ in range(5)])`.
  If at all unsure, first test your code with TF 1.1; ensure it raises no
  errors, and then upgrade to TF 1.2.
* RNNCells' variable names have been renamed for consistency with Keras layers.
  Specifically, the previous variable names "weights" and "biases" have
  been changed to "kernel" and "bias", respectively.
  This may cause backward incompatibility with regard to your old
  checkpoints containing such RNN cells, in which case you can use the tool
  [checkpoint_convert script](https://github.com/tensorflow/tensorflow/blob/master/tensorflow/contrib/rnn/python/tools/checkpoint_convert.py)
  to convert the variable names in your old checkpoints.
* Many of the RNN functions and classes that were in the `tf.nn` namespace
  before the 1.0 release and which were moved to `tf.contrib.rnn` have now
  been moved back to the core namespace.  This includes
  `RNNCell`, `LSTMCell`, `GRUCell`, and a number of other cells.  These
  now reside in `tf.nn.rnn_cell` (with aliases in `tf.contrib.rnn` for backwards
  compatibility).  The original `tf.nn.rnn` function is now `tf.nn.static_rnn`,
  and the bidirectional static and state saving static rnn functions are also
  now back in the `tf.nn` namespace.

  Notable exceptions are the `EmbeddingWrapper`, `InputProjectionWrapper` and
  `OutputProjectionWrapper`,  which will slowly be moved to deprecation
  in `tf.contrib.rnn`.  These are inefficient wrappers that should often
  be replaced by calling `embedding_lookup` or `layers.dense` as pre- or post-
  processing of the rnn.  For RNN decoding, this functionality has been replaced
  with an alternative API in `tf.contrib.seq2seq`.
* Intel MKL Integration (https://software.intel.com/en-us/articles/tensorflow-optimizations-on-modern-intel-architecture). Intel developed a number of
  optimized deep learning primitives: In addition to matrix multiplication and
  convolution, these building blocks include:
  Direct batched convolution
  Pooling: maximum, minimum, average
  Normalization: LRN, batch normalization
  Activation: rectified linear unit (ReLU)
  Data manipulation: multi-dimensional transposition (conversion), split,
  concat, sum and scale.
* TensorForest Estimator now supports SavedModel export for serving.
* Support client-provided ClusterSpec's and propagate them to all workers to enable the creation of dynamic TensorFlow clusters.
* TensorFlow C library now available for Windows.
* We released a new open-source version of TensorBoard.
* [`SavedModel CLI`](https://www.tensorflow.org/versions/master/guide/saved_model_cli) tool available to inspect and execute MetaGraph in SavedModel
* Android releases of TensorFlow are now pushed to jcenter for easier
  integration into apps. See
  https://github.com/tensorflow/tensorflow/blob/master/tensorflow/contrib/android/README.md
  for more details.

## Deprecations

* TensorFlow 1.2 may be the last time we build with cuDNN 5.1. Starting with
  TensorFlow 1.3, we will try to build all our prebuilt binaries with cuDNN 6.0.
  While we will try to keep our source code compatible with cuDNN 5.1, it will
  be best effort.

## Breaking Changes to the API
* `org.tensorflow.contrib.android.TensorFlowInferenceInterface` now throws exceptions where possible and has simplified method signatures.

## Changes to contrib APIs
* Added `tf.contrib.util.create_example`.
* Added bilinear interpolation to `tf.contrib.image`.
* Add `tf.contrib.stateless` for random ops with custom seed control.
* MultivariateNormalFullCovariance added to contrib/distributions/
* tensorflow/contrib/rnn undergoes RNN cell variable renaming for
  consistency with Keras layers. Specifically, the previous variable names
  "weights" and "biases" are changed to "kernel" and "bias", respectively.
  This may cause backward incompatibility with regard to your old
  checkpoints containing such RNN cells, in which case you can use the
  [checkpoint_convert script](https://github.com/tensorflow/tensorflow/blob/master/tensorflow/contrib/rnn/python/tools/checkpoint_convert.py)
  to convert the variable names in your old checkpoints.
* Added `tf.contrib.kernel_methods` module with Ops and estimators for primal
  (explicit) kernel methods in TensorFlow.

## Bug Fixes and Other Changes
* In python, `Operation.get_attr` on type attributes returns the Python DType
  version of the type to match expected get_attr documentation rather than the
  protobuf enum.
* tensorflow/contrib/rnn undergoes RNN cell variable renaming for
  consistency with Keras layers. Specifically, the previous variable names
  "weights" and "biases" are changed to "kernel" and "bias", respectively.
* Changed MIN_SDK version to 8.0 when building iOS libraries.
* Fixed LIBXSMM integration.
* Make decode_jpeg/decode_png/decode_gif handle all formats, since users frequently try to decode an image as the wrong type.
* Improve implicit broadcasting lowering.
* Improving stability of GCS/BigQuery clients by a faster retrying of stale transmissions.
* Remove OpKernelConstruction::op_def() as part of minimizing proto dependencies.
* VectorLaplaceDiag distribution added.
* Android demo no longer requires libtensorflow_demo.so to run (libtensorflow_inference.so still required)
* Added `categorical_column_with_vocabulary_file`.
* Introduce ops for batching/unbatching tensors across Session::Run() calls.
* Add tf.log_sigmoid(x) = tf.log(tf.sigmoid(x)) = -tf.nn.softplus(-x).
* Changed hooks lists to immutable tuples, and now allow any iterable for the associated arguments.
* Introduce TFDecorator.
* Added an Mfcc op for speech feature generation.
* Improved DirectSession::Run() overhead and error checking. Feeding a value of the wrong type will now synchronously raise an INVALID_ARGUMENT error instead of asynchronously raising an INTERNAL error. Code that depends on the (undefined) behavior when feeding a tensor of the wrong type may need to be updated.
* Added unreduced NONE, and reduced MEAN options for losses. Removed "WEIGHTED_" prefix from other Reduction constants.
* assertAllClose now handles dicts.
* Added Gmock matcher for HloInstructions.
* Add var name to errors on variable restore.
* Added an AudioSpectrogram op for audio feature generation.
* Added `reduction` arg to losses.
* `tf.placeholder` can represent scalar shapes and partially known.
* Remove estimator_spec(mode) argument.
* Added an AudioSpectrogram op for audio feature generation.
* TensorBoard disables all runs by default if there are more than 40 runs.
* Removed old doc generator code.
* GCS file system integration now supports domain buckets, e.g gs://bucket.domain.com/path.
* Add `tf.summary.text` for outputting text to TensorBoard.
* The "run" command of tfdbg's command-line interface now supports filtering of tensors by node name, op type and tensor dtype.
* `tf.string_to_number` now supports int64 and float64 outputs.

## Thanks to our Contributors

This release contains contributions from many people at Google, as well as:

4F2E4A2E, Aaron Schumacher, Abhi Agg, admcrae, Adriano Carmezim, Adrià Arrufat,
agramesh1, Akimitsu Seo, Alan Mosca, Alex Egg, Alex Rothberg, Alexander Heinecke,
Alexander Matyasko, Alexandr Baranezky, Alexandre Caulier, Ali Siddiqui, Anand Venkat,
Andrew Hundt, Androbin, Anmol Sharma, Arie, Arno Leist, Arron Cao, AuréLien Geron, Bairen Yi,
Beomsu Kim, Carl Thomé, cfperez, Changming Sun, Corey Wharton, critiqjo, Dalei Li, Daniel
Rasmussen, Daniel Trebbien, DaríO Hereñú, David Eng, David Norman, David Y. Zhang, Davy Song, ddurham2,
Deepak Subburam, Dmytro Kyrychuk, Dominic Rossi, Dominik SchlöSser, Dustin Tran,
Eduardo Pinho, Egil Martinsson, Elliot Saba, Eric Bigelow, Erik Smistad, Evan Klitzke,
Fabrizio Milo, Falcon Dai, Fei Gao, FloopCZ, Fung Lam, Gautam, GBLin5566, Greg Peatfield,
Gu Wang, Guenther Schmuelling, Hans Pabst, Harun Gunaydin, Huaizheng, Ido Shamay, Ikaro
Silva, Ilya Edrenkin, Immexxx, James Mishra, Jamie Cooke, Jay Young, Jayaram Bobba,
Jianfei Wang, jinghua2, Joey Meyer, John Maidens, Jonghoon Jin, Julian Villella,
Jun Kim, Jun Shi, Junwei Pan, jyegerlehner, Karan Desai, Karel Van De Plassche,
Kb Sriram, KhabarlakKonstantin, Koan-Sin Tan, krivard, Kwotsin, Leandro Gracia Gil,
Li Chen, Liangliang He, Louie Helm, lspvic, Luiz Henrique Soares, LáSzló Csomor,
Mark Wong, Mathew Wicks, Matthew Rahtz, Maxwell Paul Brickner, Michael Hofmann, Miguel
Flores Ruiz De Eguino, MikeTam1021, Mortada Mehyar, Mycosynth, Namnamseo,
Nate Harada, Neven Miculinic, Nghia Tran, Nick Lyu, Niranjan Hasabnis, Nishidha, Oleksii
Kuchaiev, Oyesh Mann Singh, Panmari, Patrick, Paul Van Eck, Piyush Chaudhary, Quim Llimona,
Raingo, Richard Davies, Ruben Vereecken, Sahit Chintalapudi, Sam Abrahams, Santiago Castro,
Scott Sievert, Sean O'Keefe, Sebastian Schlecht, Shane, Shubhankar Deshpande, Spencer Schaber,
Sunyeop Lee, t13m, td2014, Thomas H. P. Andersen, Toby Petty, Umang Mehta,
Vadim Markovtsev, Valentin Iovene, Vincent Zhao, Vit Stepanovs, Vivek Rane, Vu Pham, wannabesrevenge,
weipingpku, wuhaixutab, wydwww, Xiang Gao, Xiaolin Lin, xiaoyaozhuzi, Yaroslav Bulatov, Yi Liu,
Yoshihiro Sugi, Yuan (Terry) Tang, Yuming Wang, Yuxin Wu, Zader Zheng, Zhaojun Zhang, zhengjiajin,
ZhipengShen, Ziming Dong, zjj2wry

We are also grateful to all who filed issues or helped resolve them, asked and
answered questions, and were part of inspiring discussions.

# Release 1.1.0

## Major Features and Improvements
* Added Java API support for Windows.
* Added `tf.spectral` module. Moved existing FFT ops to `tf.spectral` while
  keeping an alias in the old location (`tf.*`).
* Added 1D, 2D and 3D Fourier transform ops for real signals to `tf.spectral`.
* Added a `tf.bincount` function.
* Added Keras 2 API to contrib.
* Added a new lightweight queue-like object - `RecordInput`.
* Added `tf.contrib.image.compose_transforms` function.
* Bring `tf.estimator.*` into the API. Non-deprecated functionality from `tf.contrib.learn.Estimator` is moved to `tf.estimator.Estimator` with cosmetic changes.
* Docker images: TF images on gcr.io and Docker Hub are upgraded to ubuntu:16.04.
* Added the following features to TensorFlow Debugger (tfdbg):
  * Ability to inspect Python source file against TF ops and tensors (command `print_source` / `ps`)
  * New navigation bar in Curses-based UI
  * NodeStepper (command `invoke_stepper`) now uses intermediate tensor dumps. It also uses `TensorHandles` as direct feeds during successive `cont` calls for improved performance and reduced memory consumption.
* Initial release of installation guides for Java, C, and Go.
* Added Text Dashboard to TensorBoard.

## Deprecations

* TensorFlow 1.1.0 will be the last time we release a binary with Mac GPU support. Going forward, we will stop testing on Mac GPU systems. We continue to welcome patches that maintain Mac GPU support, and we will try to keep the Mac GPU build working.

## Changes to contrib APIs
* The behavior of RNNCells is now stricter due to the transition towards making RNNCells act more like Keras layers.
  * If an RNNCell is used twice in two different variable scopes, an error is raised describing how to avoid this behavior.
  * If an RNNCell is used in a variable scope with existing conflicting variables, an error is raised showing that the RNNCell must be constructed with argument `reuse=True`.
* Deprecated contrib/distributions `pmf`, `pdf`, `log_pmf`, `log_pdf`.
* Moved `bayesflow.special_math` to distributions.
* `tf.contrib.tensor_forest.python.tensor_forest.RandomForestDeviceAssigner` removed.
* Changed some MVN classes and parameters:
  * `tf.contrib.distributions.MultivariateNormalFull` replaced by `tf.contrib.distributions.MultivariateNormalTriL`.
  * `tf.contrib.distributions.MultivariateNormalCholesky` replaced by `tf.contrib.distributions.MultivariateNormalTriL`
  * `tf.contrib.distributions.MultivariateNormalDiagWithSoftplusStDev` replaced
    by `tf.contrib.distributions.MultivariateNormalDiagWithSoftplusScale`
  * `tf.contrib.distributions.MultivariateNormalDiag` arguments changed from `mu`, `diag_stddev` to `log`, `scale_diag`.
  * `tf.contrib.distributions.MultivariateNormalDiagPlusVDVT` removed.
  * `tf.contrib.distributions.MultivariateNormalDiagPlusLowRank` added.

## Bug Fixes and Other Changes
* Java: Support for loading models exported using the SavedModel API (courtesy @EronWright).
* Go: Added support for incremental graph execution.
* Fix a bug in the WALS solver when single-threaded.
* Added support for integer sparse feature values in `tf.contrib.layers.sparse_column_with_keys`.
* Fixed `tf.set_random_seed(0)` to be deterministic for all ops.
* Stability improvements for the GCS file system support.
* Improved TensorForest performance.
* Added support for multiple filename globs in `tf.matching_files`.
* `LogMessage` now includes a timestamp as beginning of a message.
* Added MultiBox person detector example standalone binary.
* Android demo: Makefile build functionality added to build.gradle to fully support building TensorFlow demo in Android on Windows.
* Android demo: read MultiBox priors from txt file rather than protobuf.
* Added colocation constraints to `StagingArea`.
* `sparse_matmul_op` reenabled for Android builds.
* Restrict weights rank to be the same as the broadcast target, to avoid ambiguity on broadcast rules.
* Upgraded libxsmm to 1.7.1 and applied other changes for performance and memory usage.
* Fixed bfloat16 integration of LIBXSMM sparse mat-mul.
* Improved performance and reduce memory usage by allowing ops to forward input buffers to output buffers and perform computations in-place.
* Improved the performance of CPU assignment for strings.
* Speed up matrix * vector multiplication and matrix * matrix with unknown shapes.
* C API: Graph imports now support input remapping, control dependencies, and returning imported nodes (see `TF_GraphImportGraphDefWithReturnOutputs()`)
* Multiple C++ API updates.
* Multiple TensorBoard updates including:
  * Users can now view image summaries at various sampled steps (instead of just the last step).
  * Bugs involving switching runs as well as the image dashboard are fixed.
  * Removed data download links from TensorBoard.
  * TensorBoard uses a relative data directory, for easier embedding.
  * TensorBoard automatically ignores outliers for domain calculation, and formats proportional values consistently.
* Multiple tfdbg bug fixes:
  * Fixed Windows compatibility issues.
  * Command history now persists across runs.
  * Bug fix in graph validation related to `tf.while_loops`.
* Java Maven fixes for bugs with Windows installation.
* Backport fixes and improvements from external keras.
* Keras config file handling fix.

## Thanks to our Contributors

This release contains contributions from many people at Google, as well as:

A. Besir Kurtulmus, Adal Chiriliuc, @akash, Alec-Desouza, Alex Rothberg, Alex
Sergeev, Alexander Heinecke, Allen Guo, Andreas Madsen, Ankesh Anand, Anton
Loss, @Aravind, @Arie, Ashutosh Das, AuréLien Geron, Bairen Yi, @bakunyo, Ben
Visser, Brady Zhou, Calpa Liu, Changming Sun, Chih Cheng Liang, Christopher
Berner, Clark Zinzow, @Conchylicultor, Dan Ellis, Dan J, Dan Jarvis, Daniel
Ylitalo, Darren Garvey, David Norman, David Truong, @DavidNorman, Dimitar
Pavlov, Dmitry Persiyanov, @Eddie, @elirex, Erfan Noury, Eron Wright, Evgeny
Mazovetskiy, Fabrizio (Misto) Milo, @fanlu, Fisher Coder, Florian Courtial,
Franck Dernoncourt, Gagan Goel, Gao, Xiang, @Gautam, Gefu Tang, @guilherme,
@guschmue, Hannah Provenza, Hans Pabst, @hartb, Hsiao Yi, Huazuo Gao, Igor
ChorążEwicz, Ivan Smirnov, Jakub Kolodziejczyk, Jason Gavris, Jason Morton, Jay
Young, Jayaram Bobba, Jeremy Sawruk, Jiaming Liu, Jihun Choi, @jiqiu, Joan Thibault,
John C F, Jojy George Varghese, Jon Malmaud, Julian Berman, Julian Niedermeier,
Junpeng Lao, Kai Sasaki, @Kankroc, Karl Lessard, Kyle Bostelmann, @Lezcano, Li
Yi, Luo Yun, @lurker, Mahmoud-Abuzaina, Mandeep Singh, Marek Kolodziej, Mark
Szepieniec, Martial Hue, Medhat Omr, Memo Akten, Michael Gharbi, MichaëL Defferrard,
Milan Straka, @MircoT, @mlucool, Muammar Ibn Faisal, Nayana Thorat, @nghiattran,
Nicholas Connor, Nikolaas Steenbergen, Niraj Patel, Niranjan Hasabnis, @Panmari,
Pavel Bulanov, Philip Pries Henningsen, Philipp Jund, @polonez, Prayag Verma, Rahul
Kavi, Raphael Gontijo Lopes, @rasbt, Raven Iqqe, Reid Pryzant, Richard Shin, Rizwan
Asif, Russell Kaplan, Ryo Asakura, RüDiger Busche, Saisai Shao, Sam Abrahams, @sanosay,
Sean Papay, @seaotterman, @selay01, Shaurya Sharma, Sriram Narayanamoorthy, Stefano
Probst, @taknevski, @tbonza, @teldridge11, Tim Anglade, Tomas Reimers, Tomer Gafner,
Valentin Iovene, Vamsi Sripathi, Viktor Malyi, Vit Stepanovs, Vivek Rane, Vlad Firoiu,
@wangg12, @will, Xiaoyu Tao, Yaroslav Bulatov, Yi Liu, Yuan (Terry) Tang, @Yufeng,
Yuming Wang, Yuxin Wu, Zafar Takhirov, Ziming Dong

We are also grateful to all who filed issues or helped resolve them, asked and
answered questions, and were part of inspiring discussions.


# Release 1.0.1

## Bug Fixes and Other Changes
* Change GraphConstructor to not increase the version when importing, but instead take the min of all versions.
* Google Cloud Storage fixes.
* Removed `tf.core` and `tf.python` modules from the API. These were never intended to be exposed. Please use the same objects through top-level `tf` module instead.

# Release 1.0.0

## Major Features and Improvements
* XLA (experimental): initial release of [XLA](https://www.tensorflow.org/versions/master/experimental/xla/), a domain-specific compiler for TensorFlow graphs, that targets CPUs and GPUs.
* TensorFlow Debugger (tfdbg): command-line interface and API.
* New python 3 docker images added.
* Made pip packages pypi compliant. TensorFlow can now be installed by `pip
  install tensorflow` command.
* Several python API calls have been changed to resemble NumPy more closely.
* Android: person detection + tracking demo implementing Scalable Object
  Detection using Deep Neural Networks.
* New (experimental) [Java API](https://github.com/tensorflow/tensorflow/tree/master/tensorflow/java).
* Add new Android image stylization demo based on "A Learned Representation For Artistic Style", and add YOLO object detector support.

## Breaking Changes to the API
To help you upgrade your existing TensorFlow Python code to match the API changes below, we have prepared a [conversion script](https://github.com/tensorflow/tensorflow/tree/master/tensorflow/tools/compatibility).
* TensorFlow/models have been moved to a separate github repository.
* Division and modulus operators (/, //, %) now match Python (flooring)
  semantics. This applies to `tf.div` and `tf.mod` as well. To obtain forced
  integer truncation based behaviors you can use `tf.truncatediv`
  and `tf.truncatemod`.
* `tf.divide()` is now the recommended division function. `tf.div()` will
  remain, but its semantics do not respond to Python 3 or `from future`
  mechanisms.
* tf.reverse() now takes indices of axes to be reversed. E.g.
  `tf.reverse(a, [True, False, True])` must now be written as
  `tf.reverse(a, [0, 2])`. `tf.reverse_v2()` will remain until 1.0 final.
* `tf.mul`, `tf.sub` and `tf.neg` are deprecated in favor of `tf.multiply`,
  `tf.subtract` and `tf.negative`.
* `tf.pack` and `tf.unpack` are deprecated in favor of `tf.stack` and
  `tf.unstack`.
* `TensorArray.pack` and `TensorArray.unpack` are getting deprecated in favor of
  `TensorArray.stack` and `TensorArray.unstack`.
* The following Python functions have had their arguments changed to use `axis`
  when referring to specific dimensions. We have kept the old keyword arguments
  for compatibility currently, but we will be removing them well before the
  final 1.0.
  * `tf.argmax`: `dimension` becomes `axis`
  * `tf.argmin`: `dimension` becomes `axis`
  * `tf.count_nonzero`: `reduction_indices` becomes `axis`
  * `tf.expand_dims`: `dim` becomes `axis`
  * `tf.reduce_all`: `reduction_indices` becomes `axis`
  * `tf.reduce_any`: `reduction_indices` becomes `axis`
  * `tf.reduce_join`: `reduction_indices` becomes `axis`
  * `tf.reduce_logsumexp`: `reduction_indices` becomes `axis`
  * `tf.reduce_max`: `reduction_indices` becomes `axis`
  * `tf.reduce_mean`: `reduction_indices` becomes `axis`
  * `tf.reduce_min`: `reduction_indices` becomes `axis`
  * `tf.reduce_prod`: `reduction_indices` becomes `axis`
  * `tf.reduce_sum`: `reduction_indices` becomes `axis`
  * `tf.reverse_sequence`: `batch_dim` becomes `batch_axis`, `seq_dim` becomes `seq_axis`
  * `tf.sparse_concat`: `concat_dim` becomes `axis`
  * `tf.sparse_reduce_sum`: `reduction_axes` becomes `axis`
  * `tf.sparse_reduce_sum_sparse`: `reduction_axes` becomes `axis`
  * `tf.sparse_split`: `split_dim` becomes `axis`
* `tf.listdiff` has been renamed to `tf.setdiff1d` to match NumPy naming.
* `tf.inv` has been renamed to be `tf.reciprocal` (component-wise reciprocal)
  to avoid confusion with `np.inv` which is matrix inversion
* tf.round now uses banker's rounding (round to even) semantics to match NumPy.
* `tf.split` now takes arguments in a reversed order and with different
  keywords. In particular, we now match NumPy order as
  `tf.split(value, num_or_size_splits, axis)`.
* `tf.sparse_split` now takes arguments in reversed order and with different
  keywords. In particular we now match NumPy order as
  `tf.sparse_split(sp_input, num_split, axis)`. NOTE: we have temporarily
  made `tf.sparse_split` require keyword arguments.
* `tf.concat` now takes arguments in reversed order and with different keywords. In particular we now match NumPy order as `tf.concat(values, axis, name)`.
* `tf.image.decode_jpeg` by default uses the faster DCT method, sacrificing
  a little fidelity for improved speed. One can revert to the old
  behavior by specifying the attribute `dct_method='INTEGER_ACCURATE'`.
* `tf.complex_abs` has been removed from the Python interface. `tf.abs`
  supports complex tensors and should be used instead.
* In the C++ API (in tensorflow/cc), Input, Output, etc. have moved
  from the tensorflow::ops namespace to tensorflow.
* Template.`var_scope` property renamed to `.variable_scope`
* SyncReplicasOptimizer is removed and SyncReplicasOptimizerV2 renamed to SyncReplicasOptimizer.
* `tf.zeros_initializer()` and `tf.ones_initializer()` now return a callable
  that must be called with initializer arguments, in your code replace
  `tf.zeros_initializer` with `tf.zeros_initializer()`.
* `SparseTensor.shape` has been renamed to `SparseTensor.dense_shape`.  Same for
  `SparseTensorValue.shape`.
* Replace tf.scalar_summary, tf.histogram_summary, tf.audio_summary, tf.image_summary with tf.summary.scalar, tf.summary.histogram, tf.summary.audio, tf.summary.image, respectively. The new summary ops take name rather than tag as their first argument, meaning summary ops now respect TensorFlow name scopes.
* Replace tf.train.SummaryWriter and tf.train.SummaryWriterCache with tf.summary.FileWriter and tf.summary.FileWriterCache.
* Removes RegisterShape from public API. Use C++ shape function registration
  instead.
* Deprecated `_ref` dtypes from the python API.
* In the C++ API (in tensorflow/cc), Input, Output, etc. have moved
  from the tensorflow::ops namespace to tensorflow.
* Change arg order for `{softmax,sparse_softmax,sigmoid}_cross_entropy_with_logits` to be (labels, predictions), and force use of named args.
* tf.nn.rnn_cell.* and most functions in tf.nn.rnn.* (with the exception of dynamic_rnn and raw_rnn) are temporarily in tf.contrib.rnn.  They will be moved back into core for TF 1.2.
* `tf.nn.sampled_softmax_loss` and `tf.nn.nce_loss` have both changed their API such that you need to switch the `inputs, labels` to `labels, inputs` parameters.
* The shape keyword argument of the `SparseTensor` constructor changes its name to `dense_shape` between Tensorflow 0.12 and Tensorflow 1.0.

## Bug Fixes and Other Changes
* Numerous C++ API updates.
* New op: `parallel_stack`.
* Introducing common tf io compression options constants for
  RecordReader/RecordWriter.
* Add `sparse_column_with_vocabulary_file`, to specify a feature column that
  transform string features to IDs, where the mapping is defined by a vocabulary
  file.
* Added `index_to_string_table` which returns a lookup table that maps indices to
  strings.
* Add `string_to_index_table`, which returns a lookup table that matches strings
  to indices.
* Add a `ParallelForWithWorkerId` function.
* Add `string_to_index_table`, which returns a lookup table that matches strings
  to indices.
* Support restore session from checkpoint files in v2 in `contrib/session_bundle`.
* Added a tf.contrib.image.rotate function for arbitrary angles.
* Added `tf.contrib.framework.filter_variables` as a convenience function to
  filter lists of variables based on regular expressions.
* `make_template()` takes an optional `custom_getter_ param`.
* Added comment about how existing directories are handled by
  `recursive_create_dir`.
* Added an op for QR factorizations.
* Divides and mods in Python API now use flooring (Python) semantics.
* Android: pre-built libs are now built nightly.
* Android: cmake/gradle build for TensorFlow Inference library under
  `contrib/android/cmake`
* Android: Much more robust Session initialization code.
* Android: TF stats now exposed directly in demo and log when debug mode is
  active
* Android: new/better README.md documentation
* saved_model is available as `tf.saved_model`.
* Empty op is now stateful.
* Improve speed of scatter_update on the cpu for ASSIGN operations.
* Change `reduce_join` to treat `reduction_indices` in the same way as other `reduce_` ops.
* Move `TensorForestEstimator` to `contrib/tensor_forest`.
* Enable compiler optimizations by default and allow configuration in configure.
* `tf.divide` now honors the name field.
* Make metrics weight broadcasting more strict.
* Add new queue-like `StagingArea` and new ops: `stage` and `unstage`.
* Enable inplace update ops for strings on CPU. Speed up string concat.

## Thanks to our Contributors

This release contains contributions from many people at Google, as well as:

Aaron Hu, Abhishek Aggarwal, Adam Michael, Adriano Carmezim, @AfirSraftGarrier,
Alexander Novikov, Alexander Rosenberg Johansen, Andrew Gibiansky, Andrew Hundt,
Anish Shah, Anton Loss, @b0noI, @BoyuanJiang, Carl Thomé, Chad Kennedy, Comic
Chang, Connor Braa, Daniel N. Lang, Daniel Trebbien,
@danielgordon10, Darcy Liu, Darren Garvey, Dmitri Lapin, Eron Wright, Evan
Cofer, Fabrizio Milo, Finbarr Timbers, Franck Dernoncourt, Garrett Smith,
@guschmue, Hao Wei, Henrik Holst, Huazuo Gao, @Ian, @Issac, Jacob Israel,
Jangsoo Park, Jin Kim, Jingtian Peng, John Pope, Kye Bostelmann, Liangliang He,
Ling Zhang, Luheng He, Luke Iwanski, @lvli, Michael Basilyan, Mihir Patel,
Mikalai Drabovich, Morten Just, @newge, Nick Butlin, Nishant Shukla,
Pengfei Ni, Przemyslaw Tredak, @rasbt, @Ronny, Rudolf Rosa, @RustingSword,
Sam Abrahams, Sam Putnam, @SeongAhJo, Shi Jiaxin, @skavulya, Steffen MüLler,
@TheUSER123, @tiriplicamihai, @vhasanov, Victor Costan, Vit Stepanovs,
Wangda Tan, Wenjian Huang, Xingdong Zuo, Yaroslav Bulatov, Yota Toyama,
Yuan (Terry) Tang, Yuxin Wu

We are also grateful to all who filed issues or helped resolve them, asked and
answered questions, and were part of inspiring discussions.


# Release 0.12.0

## Major Features and Improvements

* TensorFlow now builds and runs on Microsoft Windows (tested on Windows 10,
  Windows 7, and Windows Server 2016). Supported languages include Python (via a
  pip package) and C++. CUDA 8.0 and cuDNN 5.1 are supported for GPU
  acceleration. Known limitations include: It is not currently possible to load
  a custom op library. The GCS and HDFS file systems are not currently
  supported. The following ops are not currently implemented:
  Dequantize, QuantizeAndDequantize, QuantizedAvgPool,
  QuantizedBatchNomWithGlobalNormalization, QuantizedBiasAdd, QuantizedConcat,
  QuantizedConv2D, QuantizedMatmul, QuantizedMaxPool,
  QuantizeDownAndShrinkRange, QuantizedRelu, QuantizedRelu6, QuantizedReshape,
  QuantizeV2, RequantizationRange, and Requantize.
* Go: Experimental API in Go to create and execute graphs
  (https://godoc.org/github.com/tensorflow/tensorflow/tensorflow/go)
* New checkpoint format becomes the default in `tf.train.Saver`. Old V1
  checkpoints continue to be readable; controlled by the `write_version`
  argument, `tf.train.Saver` now by default writes out in the new V2
  format. It significantly reduces the peak memory required and latency
  incurred during restore.
* Added a new library for library of matrix-free (iterative) solvers for linear
  equations, linear least-squares, eigenvalues and singular values in
  tensorflow/contrib/solvers. Initial version has lanczos bidiagonalization,
  conjugate gradients and CGLS.
* Added gradients for `matrix_solve_ls` and `self_adjoint_eig`.
* Large cleanup to add second order gradient for ops with C++ gradients and
  improve existing gradients such that most ops can now be differentiated
  multiple times.
* Added a solver for ordinary differential equations,
  `tf.contrib.integrate.odeint`.
* New contrib module for tensors with named axes, `tf.contrib.labeled_tensor`.
* Visualization of embeddings in TensorBoard.

## Breaking Changes to the API

* `BusAdjacency` enum replaced with a protocol buffer `DeviceLocality`.  PCI bus
  indexing now starts from 1 instead of 0, and `bus_id==0` is used where
  previously `BUS_ANY` was used.
* `Env::FileExists` and `FileSystem::FileExists` now return a tensorflow::Status
  instead of a bool. Any callers to this function can be converted to a bool
  by adding .ok() to the call.
* The C API type `TF_SessionWithGraph` has been renamed to `TF_Session`,
  indicating its preferred use in language bindings for TensorFlow.
  What was previously `TF_Session` has been renamed to `TF_DeprecatedSession`.
* Renamed `TF_Port` to `TF_Output` in the C API.
* Removes RegisterShape from public API. Use C++ shape function registration instead.
  indexing now starts from 1 instead of 0, and `bus_id==0` is used where
  previously `BUS_ANY` was used.
* Most RNN cells and RNN functions now use different variable scopes to be
  consistent with layers (`tf.contrib.layers`).  This means old checkpoints
  written using this code will not load after this change without providing
  `Saver` a list of variable renames.  Examples of variable scope changes
  include `RNN` -> `rnn` in `tf.nn.rnn`, `tf.nn.dynamic_rnn` and moving from
  `Linear/Matrix` -> `weights` and `Linear/Bias` -> `biases` in most RNN cells.
* Deprecated tf.select op. tf.where should be used instead.
* `SparseTensor.shape` has been renamed to `SparseTensor.dense_shape`.  Same for
  `SparseTensorValue.shape`.
* `Env::FileExists` and `FileSystem::FileExists` now return a
  `tensorflow::Status` instead of a bool. Any callers to this function can be
  converted to a bool by adding `.ok()` to the call.
* C API: Type `TF_SessionWithGraph` has been renamed to `TF_Session`, indicating
  its preferred use in language bindings for TensorFlow. What was previously
  `TF_Session` has been renamed to `TF_DeprecatedSession`.
* C API: Renamed `TF_Port` to `TF_Output`.
* C API: The caller retains ownership of `TF_Tensor` objects provided to
  `TF_Run`, `TF_SessionRun`, `TF_SetAttrTensor` etc.
* Renamed `tf.image.per_image_whitening()` to
  `tf.image.per_image_standardization()`
* Move Summary protobuf constructors to `tf.summary` submodule.
* Deprecate `histogram_summary`, `audio_summary`, `scalar_summary`,
  `image_summary`, `merge_summary`, and `merge_all_summaries`.
* Combined `batch_*` and regular version of linear algebra and FFT ops. The
  regular op now handles batches as well. All `batch_*` Python interfaces were
  removed.
* `tf.all_variables`, `tf.VARIABLES` and `tf.initialize_all_variables` renamed
  to `tf.global_variables`, `tf.GLOBAL_VARIABLES` and
  `tf.global_variables_initializer` respectively.
* `tf.zeros_initializer()` and `tf.ones_initializer()` now return a callable
  that must be called with initializer arguments, in your code replace
  `tf.zeros_initializer` with `tf.zeros_initializer()`

## Bug Fixes and Other Changes

* Use threadsafe version of `lgamma` function.
* Fix `tf.sqrt` handling of negative arguments.
* Fixed bug causing incorrect number of threads to be used for multi-threaded
  benchmarks.
* Performance optimizations for `batch_matmul` on multi-core CPUs.
* Improve trace, `matrix_set_diag`, `matrix_diag_part` and their gradients to
  work for rectangular matrices.
* Support for SVD of complex valued matrices.


## Thanks to our Contributors

This release contains contributions from many people at Google, as well as:

@a7744hsc, Abhi Agg, @admcrae, Adriano Carmezim, Aki Sukegawa, Alex Kendall,
Alexander Rosenberg Johansen, @amcrae, Amlan Kar, Andre Simpelo, Andreas Eberle,
Andrew Hundt, Arnaud Lenglet, @b0noI, Balachander Ramachandran, Ben Barsdell,
Ben Guidarelli, Benjamin Mularczyk, Burness Duan, @c0g, Changming Sun,
@chanis, Corey Wharton, Dan J, Daniel Trebbien, Darren Garvey, David Brailovsky,
David Jones, Di Zeng, @DjangoPeng, Dr. Kashif Rasul, @drag0, Fabrizio (Misto)
Milo, FabríCio Ceschin, @fp, @Ghedeon, @guschmue, Gökçen Eraslan, Haosdent
Huang, Haroen Viaene, Harold Cooper, Henrik Holst, @hoangmit, Ivan Ukhov, Javier
Dehesa, Jingtian Peng, Jithin Odattu, Joan Pastor, Johan Mathe, Johannes Mayer,
Jongwook Choi, Justus Schwabedal, Kai Wolf, Kamil Hryniewicz, Kamran Amini,
Karen Brems, Karl Lattimer, @kborer, Ken Shirriff, Kevin Rose, Larissa Laich,
Laurent Mazare, Leonard Lee, Liang-Chi Hsieh, Liangliang He, Luke Iwanski,
Marek Kolodziej, Moustafa Alzantot, @MrQianjinsi, @nagachika, Neil Han, Nick
Meehan, Niels Ole Salscheider, Nikhil Mishra, @nschuc, Ondrej Skopek, OndřEj
Filip, @OscarDPan, Pablo Moyano, Przemyslaw Tredak, @qitaishui, @Quarazy,
@raix852, Philipp Helo, Sam Abrahams, @SriramRamesh, Till Hoffmann, Tushar Soni,
@tvn, @tyfkda, Uwe Schmidt, Victor Villas, Vit Stepanovs, Vladislav Gubarev,
@wujingyue, Xuesong Yang, Yi Liu, Yilei Yang, @youyou3, Yuan (Terry) Tang,
Yuming Wang, Zafar Takhirov, @zhongyuk, Ziming Dong, @guotong1988

We are also grateful to all who filed issues or helped resolve them, asked and
answered questions, and were part of inspiring discussions.

# Release 0.11.0

## Major Features and Improvements

* CUDA 8 support.
* cuDNN 5 support.
* HDFS Support.
* Adds Fused LSTM support via cuDNN 5 in `tensorflow/contrib/cudnn_rnn`.
* Improved support for NumPy style basic slicing including non-1 strides,
  ellipses, newaxis, and negative indices. For example complicated expressions
  like `foo[1, 2:4, tf.newaxis, ..., :-3:-1, :]` are now supported. In addition
  we have preliminary (non-broadcasting) support for sliced assignment to
  variables. In particular one can write `var[1:3].assign([1,11,111])`.
* Deprecated `tf.op_scope` and `tf.variable_op_scope` in favor of a unified `tf.name_scope` and `tf.variable_scope`. The new argument order of `tf.variable_scope` is incompatible with previous versions.
* Introducing `core/util/tensor_bundle` module: a module to efficiently
  serialize/deserialize tensors to disk.  Will be used in TF's new checkpoint
  format.
* Added tf.svd for computing the singular value decomposition (SVD) of dense
  matrices or batches of matrices (CPU only).
* Added gradients for eigenvalues and eigenvectors computed using
  `self_adjoint_eig` or `self_adjoint_eigvals`.
* Eliminated `batch_*` methods for most linear algebra and FFT ops and promoted
  the non-batch version of the ops to handle batches of matrices.
* Tracing/timeline support for distributed runtime (no GPU profiler yet).
* C API gives access to inferred shapes with `TF_GraphGetTensorNumDims` and
  `TF_GraphGetTensorShape`.
* Shape functions for core ops have moved to C++ via
  `REGISTER_OP(...).SetShapeFn(...)`.  Python shape inference RegisterShape calls
  use the C++ shape functions with `common_shapes.call_cpp_shape_fn`.  A future
  release will remove `RegisterShape` from python.


## Bug Fixes and Other Changes

* Documentation now includes operator overloads on Tensor and Variable.
* `tensorflow.__git_version__` now allows users to identify the version of the
  code that TensorFlow was compiled with. We also have
  `tensorflow.__git_compiler__` which identifies the compiler used to compile
  TensorFlow's core.
* Improved multi-threaded performance of `batch_matmul`.
* LSTMCell, BasicLSTMCell, and MultiRNNCell constructors now default to
  `state_is_tuple=True`.  For a quick fix while transitioning to the new
  default, simply pass the argument `state_is_tuple=False`.
* DeviceFactory's AddDevices and CreateDevices functions now return
  a Status instead of void.
* Int32 elements of list(type) arguments are no longer placed in host memory by
  default. If necessary, a list(type) argument to a kernel can be placed in host
  memory using a HostMemory annotation.
* `uniform_unit_scaling_initializer()` no longer takes a `full_shape` arg,
  instead relying on the partition info passed to the initializer function when
  it's called.
* The NodeDef protocol message is now defined in its own file `node_def.proto`
  `instead of graph.proto`.
* `ops.NoGradient` was renamed `ops.NotDifferentiable`. `ops.NoGradient` will
  be removed soon.
* `dot.h` / DotGraph was removed (it was an early analysis tool prior
  to TensorBoard, no longer that useful).  It remains in history
  should someone find the code useful.
* re2 / regexp.h was removed from being a public interface of TF.
  Should users need regular expressions, they should depend on the RE2
  library directly rather than via TensorFlow.

## Thanks to our Contributors

This release contains contributions from many people at Google, as well as:

Abid K, @afshinrahimi, @AidanGG, Ajay Rao, Aki Sukegawa, Alex Rothberg,
Alexander Rosenberg Johansen, Andrew Gibiansky, Andrew Thomas, @Appleholic,
Bastiaan Quast, Ben Dilday, Bofu Chen, Brandon Amos, Bryon Gloden, Cissp®,
@chanis, Chenyang Liu, Corey Wharton, Daeyun Shin, Daniel Julius Lasiman, Daniel
Waterworth, Danijar Hafner, Darren Garvey, Denis Gorbachev, @DjangoPeng,
Egor-Krivov, Elia Palme, Eric Platon, Fabrizio Milo, Gaetan Semet,
Georg Nebehay, Gu Wang, Gustav Larsson, @haosdent, Harold Cooper, Hw-Zz,
@ichuang, Igor Babuschkin, Igor Macedo Quintanilha, Ilya Edrenkin, @ironhead,
Jakub Kolodziejczyk, Jennifer Guo, Jihun Choi, Jonas Rauber, Josh Bleecher
Snyder, @jpangburn, Jules Gagnon-Marchand, Karen Brems, @kborer, Kirill Bobyrev,
Laurent Mazare, Longqi Yang, Malith Yapa, Maniteja Nandana, Martin Englund,
Matthias Winkelmann, @mecab, Mu-Ik Jeon, Nand Dalal, Niels Ole Salscheider,
Nikhil Mishra, Park Jiin, Pieter De Rijk, @raix852, Ritwik Gupta, Sahil Sharma,
Sangheum Hwang, @SergejsRk, Shinichiro Hamaji, Simon Denel, @Steve, @suiyuan2009,
Tiago Jorge, Tijmen Tieleman, @tvn, @tyfkda, Wang Yang, Wei-Ting Kuo, Wenjian
Huang, Yan Chen, @YenChenLin, Yuan (Terry) Tang, Yuncheng Li, Yunfeng Wang, Zack
Polizzi, @zhongzyd, Ziming Dong, @perhapszzy

We are also grateful to all who filed issues or helped resolve them, asked and
answered questions, and were part of inspiring discussions.

# Release 0.10.0

## Major Features and Improvements

* Added support for C++ shape inference
* Added graph-construction C API
* Major revision to the graph-construction C++ API
* Support makefile build for iOS
* Added Mac GPU support
* Full version of TF-Slim available as `tf.contrib.slim`
* Added k-Means clustering and WALS matrix factorization

## Bug Fixes and Other Changes

* Allow gradient computation for scalar values.
* Performance improvements for gRPC
* Improved support for fp16
* New high-level ops in tf.contrib.{layers,metrics}
* New features for TensorBoard, such as shape display, exponential smoothing
* Faster and more stable Google Cloud Storage (GCS) filesystem support
* Support for zlib compression and decompression for TFRecordReader and TFRecordWriter
* Support for reading (animated) GIFs
* Improved support for SparseTensor
* Added support for more probability distributions (Dirichlet, Beta, Bernoulli, etc.)
* Added Python interfaces to reset resource containers.
* Many bugfixes and performance improvements
* Many documentation fixes

## Thanks to our Contributors

This release contains contributions from many people at Google, as well as:

Alex Rothberg, Andrew Royer, Austin Marshall, @BlackCoal, Bob Adolf, Brian Diesel, Charles-Emmanuel Dias, @chemelnucfin, Chris Lesniewski, Daeyun Shin, Daniel Rodriguez, Danijar Hafner, Darcy Liu, Kristinn R. Thórisson, Daniel Castro, Dmitry Savintsev, Kashif Rasul, Dylan Paiton, Emmanuel T. Odeke, Ernest Grzybowski, Gavin Sherry, Gideon Dresdner, Gregory King, Harold Cooper, @heinzbeinz, Henry Saputra, Huarong Huo, Huazuo Gao, Igor Babuschkin, Igor Macedo Quintanilha, Ivan Ukhov, James Fysh, Jan Wilken Dörrie, Jihun Choi, Johnny Lim, Jonathan Raiman, Justin Francis, @lilac, Li Yi, Marc Khoury, Marco Marchesi, Max Melnick, Micael Carvalho, @mikowals, Mostafa Gazar, Nico Galoppo, Nishant Agrawal, Petr Janda, Yuncheng Li, @raix852, Robert Rose, @Robin-des-Bois, Rohit Girdhar, Sam Abrahams, satok16, Sergey Kishchenko, Sharkd Tu, @shotat, Siddharth Agrawal, Simon Denel, @sono-bfio, SunYeop Lee, Thijs Vogels, @tobegit3hub, @Undo1, Wang Yang, Wenjian Huang, Yaroslav Bulatov, Yuan Tang, Yunfeng Wang, Ziming Dong

We are also grateful to all who filed issues or helped resolve them, asked and
answered questions, and were part of inspiring discussions.

# Release 0.9.0

## Major Features and Improvements

* Python 3.5 support and binaries
* Added iOS support
* Added support for processing on GPUs on MacOS
* Added makefile for better cross-platform build support (C API only)
* fp16 support and improved complex128 support for many ops
* Higher level functionality in contrib.{layers,losses,metrics,learn}
* More features to Tensorboard
* Improved support for string embedding and sparse features
* The RNN api is finally "official" (see, e.g., `tf.nn.dynamic_rnn`,
  `tf.nn.rnn`, and the classes in `tf.nn.rnn_cell`).
* TensorBoard now has an Audio Dashboard, with associated audio summaries.

## Bug Fixes and Other Changes

* Turned on CuDNN Autotune.
* Added support for using third-party Python optimization algorithms (contrib.opt).
* Google Cloud Storage filesystem support.
* HDF5 support
* Add support for 3d convolutions and pooling.
* Update gRPC release to 0.14.
* Eigen version upgrade.
* Switch to eigen thread pool
* `tf.nn.moments()` now accepts a `shift` argument. Shifting by a good estimate
  of the mean improves numerical stability. Also changes the behavior of the
  `shift` argument to `tf.nn.sufficient_statistics()`.
* Performance improvements
* Many bugfixes
* Many documentation fixes
* TensorBoard fixes: graphs with only one data point, Nan values,
  reload button and auto-reload, tooltips in scalar charts, run
  filtering, stable colors
* Tensorboard graph visualizer now supports run metadata. Clicking on nodes
  while viewing a stats for a particular run will show runtime statistics, such
  as memory or compute usage. Unused nodes will be faded out.

## Thanks to our Contributors

This release contains contributions from many people at Google, as well as:

Aaron Schumacher, Aidan Dang, Akihiko ITOH, Aki Sukegawa, Arbit Chen, Aziz Alto, Danijar Hafner, Erik Erwitt, Fabrizio Milo, Felix Maximilian Möller, Henry Saputra, Sung Kim, Igor Babuschkin, Jan Zikes, Jeremy Barnes, Jesper Steen Møller, Johannes Mayer, Justin Harris, Kashif Rasul, Kevin Robinson, Loo Rong Jie, Lucas Moura, Łukasz Bieniasz-Krzywiec, Mario Cho, Maxim Grechkin, Michael Heilman, Mostafa Rahmani, Mourad Mourafiq, @ninotoshi, Orion Reblitz-Richardson, Yuncheng Li, @raoqiyu, Robert DiPietro, Sam Abrahams, Sebastian Raschka, Siddharth Agrawal, @snakecharmer1024, Stephen Roller, Sung Kim, SunYeop Lee, Thijs Vogels, Till Hoffmann, Victor Melo, Ville Kallioniemi, Waleed Abdulla, Wenjian Huang, Yaroslav Bulatov, Yeison Rodriguez, Yuan Tang, Yuxin Wu, @zhongzyd, Ziming Dong, Zohar Jackson

We are also grateful to all who filed issues or helped resolve them, asked and
answered questions, and were part of inspiring discussions.

# Release 0.8.0

## Major Features and Improvements

* Added a distributed runtime using GRPC
* Move skflow to `contrib/learn`
* Better linear optimizer in `contrib/linear_optimizer`
* Random forest implementation in `contrib/tensor_forest`
* CTC loss and decoders in `contrib/ctc`
* Basic support for `half` data type
* Better support for loading user ops (see examples in `contrib/`)
* Allow use of (non-blocking) Eigen threadpool with `TENSORFLOW_USE_EIGEN_THREADPOOL` define
* Add an extension mechanism for adding network file system support
* TensorBoard displays metadata stats (running time, memory usage and device used) and tensor shapes

## Bug Fixes and Other Changes

* Utility for inspecting checkpoints
* Basic tracing and timeline support
* Allow building against cuDNN 5 (not incl. RNN/LSTM support)
* Added instructions and binaries for ProtoBuf library with fast serialization and without 64MB limit
* Added special functions
* `bool`-strictness: Tensors have to be explicitly compared to `None`
* Shape strictness: all fed values must have a shape that is compatible with the tensor they are replacing
* Exposed `tf.while_loop` (deprecated `control_flow_ops.While`)
* run() now takes RunOptions and RunMetadata, which enable timing stats
* Fixed lots of potential overflow problems in op kernels
* Various performance improvements, especially for RNNs and convolutions
* Many bugfixes
* Nightly builds, tutorial tests, many test improvements
* New examples: transfer learning and deepdream ipython notebook
* Added tutorials, many documentation fixes.

## Thanks to our Contributors

This release contains contributions from many people at Google, as well as:

Abhinav Upadhyay, Aggelos Avgerinos, Alan Wu, Alexander G. de G. Matthews, Aleksandr Yahnev, @amchercashin, Andy Kitchen, Aurelien Geron, Awni Hannun, @BanditCat, Bas Veeling, Cameron Chen, @cg31, Cheng-Lung Sung, Christopher Bonnett, Dan Becker, Dan Van Boxel, Daniel Golden, Danijar Hafner, Danny Goodman, Dave Decker, David Dao, David Kretch, Dongjoon Hyun, Dustin Dorroh, @e-lin, Eurico Doirado, Erik Erwitt, Fabrizio Milo, @gaohuazuo, Iblis Lin, Igor Babuschkin, Isaac Hodes, Isaac Turner, Iván Vallés, J Yegerlehner, Jack Zhang, James Wexler, Jan Zikes, Jay Young, Jeff Hodges, @jmtatsch, Johnny Lim, Jonas Meinertz Hansen, Kanit Wongsuphasawat, Kashif Rasul, Ken Shirriff, Kenneth Mitchner, Kenta Yonekura, Konrad Magnusson, Konstantin Lopuhin, @lahwran, @lekaha, @liyongsea, Lucas Adams, @makseq, Mandeep Singh, @manipopopo, Mark Amery, Memo Akten, Michael Heilman, Michael Peteuil, Nathan Daly, Nicolas Fauchereau, @ninotoshi, Olav Nymoen, @panmari, @papelita1234, Pedro Lopes, Pranav Sailesh Mani, RJ Ryan, Rob Culliton, Robert DiPietro, @ronrest, Sam Abrahams, Sarath Shekkizhar, Scott Graham, Sebastian Raschka, Sung Kim, Surya Bhupatiraju, Syed Ahmed, Till Hoffmann, @timsl, @urimend, @vesnica, Vlad Frolov, Vlad Zagorodniy, Wei-Ting Kuo, Wenjian Huang, William Dmitri Breaden Madden, Wladimir Schmidt, Yuan Tang, Yuwen Yan, Yuxin Wu, Yuya Kusakabe, @zhongzyd, @znah.

We are also grateful to all who filed issues or helped resolve them, asked and
answered questions, and were part of inspiring discussions.


# Release 0.7.1

## Bug Fixes and Other Changes

* Added gfile.Open and gfile.Copy, used by input_data.py.
* Fixed Saver bug when MakeDirs tried to create empty directory.
* GPU Pip wheels are built with cuda 7.5 and cudnn-v4, making them
  required for the binary releases. Lower versions of cuda/cudnn can
  be supported by installing from sources and setting the options
  during ./configure
* Fix dataset encoding example for Python3 (@danijar)
* Fix PIP installation by not packaging protobuf as part of wheel,
  require protobuf 3.0.0b2.
* Fix Mac pip installation of numpy by requiring pip >= 1.10.1.
* Improvements and fixes to Docker image.


# Release 0.7.0

## Major Features and Improvements

* Allow using any installed Cuda >= 7.0 and cuDNN >= R2, and add support
  for cuDNN R4
* Added a `contrib/` directory for unsupported or experimental features,
  including higher level `layers` module
* Added an easy way to add and dynamically load user-defined ops
* Built out a good suite of tests, things should break less!
* Added `MetaGraphDef` which makes it easier to save graphs with metadata
* Added assignments for "Deep Learning with TensorFlow" udacity course


## Bug Fixes and Other Changes

* Added a versioning framework for `GraphDef`s to ensure compatibility
* Enforced Python 3 compatibility
* Internal changes now show up as sensibly separated commits
* Open-sourced the doc generator
* Un-fork Eigen
* Simplified the `BUILD` files and cleaned up C++ headers
* TensorFlow can now be used as a submodule in another bazel build
* New ops (e.g., `*fft`, `*_matrix_solve`)
* Support for more data types in many ops
* Performance improvements
* Various bugfixes
* Documentation fixes and improvements


## Breaking Changes to the API

* `AdjustContrast` kernel deprecated, new kernel `AdjustContrastv2` takes and
  outputs float only. `adjust_contrast` now takes all data types.
* `adjust_brightness`'s `delta` argument is now always assumed to be in `[0,1]`
  (as is the norm for images in floating point formats), independent of the
  data type of the input image.
* The image processing ops do not take `min` and `max` inputs any more, casting
  safety is handled by `saturate_cast`, which makes sure over- and underflows
  are handled before casting to data types with smaller ranges.
* For C++ API users: `IsLegacyScalar` and `IsLegacyVector` are now gone from
  `TensorShapeUtils` since TensorFlow is scalar strict within Google (for
  example, the shape argument to `tf.reshape` can't be a scalar anymore).  The
  open source release was already scalar strict, so outside Google `IsScalar`
  and `IsVector` are exact replacements.
* The following files are being removed from `tensorflow/core/public/`:
    * `env.h` -> `../platform/env.h`
    * `status.h` -> `../lib/core/status.h`
    * `tensor.h` -> `../framework/tensor.h`
    * `tensor_shape.h` -> `../framework/tensor_shape.h`
    * `partial_tensor_shape.h` -> `../framework/partial_tensor_shape.h`
    * `tensorflow_server.h` deleted
* For C++ API users: `TensorShape::ShortDebugString` has been renamed to
  `DebugString`, and the previous `DebugString` behavior is gone (it was
  needlessly verbose and produced a confusing empty string for scalars).
* `GraphOptions.skip_common_subexpression_elimination` has been removed. All
  graph optimizer options are now specified via
  `GraphOptions.OptimizerOptions`.
* `ASSERT_OK` / `EXPECT_OK` macros conflicted with external projects, so they
  were renamed `TF_ASSERT_OK`, `TF_EXPECT_OK`.  The existing macros are
  currently maintained for short-term compatibility but will be removed.
* The non-public `nn.rnn` and the various `nn.seq2seq` methods now return
  just the final state instead of the list of all states.
* `tf.scatter_update` now no longer guarantees that lexicographically largest
  index be used for update when duplicate entries exist.
* `tf.image.random_crop(image, [height, width])` is now
  `tf.random_crop(image, [height, width, depth])`, and `tf.random_crop` works
  for any rank (not just 3-D images).  The C++ `RandomCrop` op has been replaced
  with pure Python.
* Renamed `tf.test.GetTempDir` and `tf.test.IsBuiltWithCuda` to
  `tf.test.get_temp_dir` and `tf.test.is_built_with_cuda` for PEP-8
  compatibility.
* `parse_example`'s interface has changed, the old interface is accessible in
  `legacy_parse_example` (same for related functions).
* New `Variable`s are not added to the same collection several times even if
  a list with duplicates is passed to the constructor.
* The Python API will now properly set the `list` member of `AttrValue` in
  constructed `GraphDef` messages for empty lists.  The serialization of some
  graphs will change, but the change is both forwards and backwards compatible.
  It will break tests that compare a generated `GraphDef` to a golden serialized
  `GraphDef` (which is discouraged).


## Thanks to our Contributors

This release contains contributions from many people at Google, as well as:

Akiomi Kamakura, Alex Vig, Alexander Rosenberg Johansen, Andre Cruz, Arun Ahuja,
Bart Coppens, Bernardo Pires, Carl Vondrick, Cesar Salgado, Chen Yu,
Christian Jauvin, Damien Aymeric, Dan Vanderkam, Denny Britz, Dongjoon Hyun,
Eren Güven, Erik Erwitt, Fabrizio Milo, G. Hussain Chinoy, Jim Fleming,
Joao Felipe Santos, Jonas Meinertz Hansen, Joshi Rekha, Julian Viereck,
Keiji Ariyama, Kenton Lee, Krishna Sankar, Kristina Chodorow, Linchao Zhu,
Lukas Krecan, Mark Borgerding, Mark Daoust, Moussa Taifi,
Nathan Howell, Naveen Sundar Govindarajulu, Nick Sweeting, Niklas Riekenbrauck,
Olivier Grisel, Patrick Christ, Povilas Liubauskas, Rainer Wasserfuhr,
Romain Thouvenin, Sagan Bolliger, Sam Abrahams, Taehoon Kim, Timothy J Laurent,
Vlad Zavidovych, Yangqing Jia, Yi-Lin Juang, Yuxin Wu, Zachary Lipton,
Zero Chen, Alan Wu, @brchiu, @emmjaykay, @jalammar, @Mandar-Shinde,
@nsipplswezey, @ninotoshi, @panmari, @prolearner and @rizzomichaelg.

We are also grateful to all who filed issues or helped resolve them, asked and
answered questions, and were part of inspiring discussions.


# Release 0.6.0

## Major Features and Improvements

* Python 3.3+ support via changes to python codebase and ability
  to specify python version via ./configure.

* Some improvements to GPU performance and memory usage:
  [convnet benchmarks](https://github.com/soumith/convnet-benchmarks/issues/66)
  roughly equivalent with native cudnn v2 performance.  Improvements mostly due
  to moving to 32-bit indices, faster shuffling kernels.  More improvements to
  come in later releases.


## Bug Fixes

* Lots of fixes to documentation and tutorials, many contributed
  by the public.

* 271 closed issues on github issues.

## Backwards-Incompatible Changes

* `tf.nn.fixed_unigram_candidate_sampler` changed its default 'distortion'
  attribute from 0.0 to 1.0. This was a bug in the original release
  that is now fixed.

# Release 0.5.0

Initial release of TensorFlow.<|MERGE_RESOLUTION|>--- conflicted
+++ resolved
@@ -32,14 +32,6 @@
   * Using `tf.keras.layers` with custom variable scopes.
   * Using `tf.layers` in  a subclassed `tf.keras.Model` class. See
     [here](https://www.tensorflow.org/versions/r1.9/api_docs/python/tf/layers) for more details
-
-<<<<<<< HEAD
-=======
-## Breaking Changes
-  * If you're opening empty variable scopes; replace `variable_scope`('', ...) by `variable_scope`(`tf.get_variable_scope()`, ...).
-
-## Bug Fixes and Other Changes
->>>>>>> f2813bf6
 * `tf.data`:
   * The `DatasetBase::DebugString()` method is now `const`.
   * Added the `tf.contrib.data.sample_from_datasets()` API for randomly sampling from multiple datasets.
