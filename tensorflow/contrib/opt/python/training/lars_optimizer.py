--- conflicted
+++ resolved
@@ -168,13 +168,8 @@
     learning_rate = self._learning_rate
     if callable(learning_rate):
       learning_rate = learning_rate()
-<<<<<<< HEAD
-    self._learning_rate_tensor = ops.convert_to_tensor(learning_rate,
-                                                       name="learning_rate")
-=======
     self._learning_rate_tensor = ops.convert_to_tensor(
         learning_rate, name="learning_rate")
->>>>>>> cdfa6f23
     momentum = self._momentum
     if callable(momentum):
       momentum = momentum()
