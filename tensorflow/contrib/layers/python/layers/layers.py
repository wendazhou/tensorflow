# -*- coding: utf-8 -*-
# Copyright 2016 The TensorFlow Authors. All Rights Reserved.
#
# Licensed under the Apache License, Version 2.0 (the "License");
# you may not use this file except in compliance with the License.
# You may obtain a copy of the License at
#
#     http://www.apache.org/licenses/LICENSE-2.0
#
# Unless required by applicable law or agreed to in writing, software
# distributed under the License is distributed on an "AS IS" BASIS,
# WITHOUT WARRANTIES OR CONDITIONS OF ANY KIND, either express or implied.
# See the License for the specific language governing permissions and
# limitations under the License.
# ==============================================================================

# pylint: disable=g-short-docstring-punctuation
"""Higher level ops for building layers."""

from __future__ import absolute_import
from __future__ import division
from __future__ import print_function

import functools
import six

from tensorflow.contrib.framework.python.ops import add_arg_scope
from tensorflow.contrib.framework.python.ops import variables
from tensorflow.contrib.layers.python.layers import initializers
from tensorflow.contrib.layers.python.layers import utils
from tensorflow.python.eager import context
from tensorflow.python.framework import dtypes
from tensorflow.python.framework import function
from tensorflow.python.framework import ops
from tensorflow.python.framework import sparse_tensor
from tensorflow.python.framework import tensor_shape
from tensorflow.python.layers import base
from tensorflow.python.layers import convolutional as convolutional_layers
from tensorflow.python.layers import core as core_layers
from tensorflow.python.layers import normalization as normalization_layers
from tensorflow.python.layers import pooling as pooling_layers
from tensorflow.python.ops import array_ops
from tensorflow.python.ops import check_ops
from tensorflow.python.ops import init_ops
from tensorflow.python.ops import linalg_ops
from tensorflow.python.ops import math_ops
from tensorflow.python.ops import nn
from tensorflow.python.ops import sparse_ops
from tensorflow.python.ops import standard_ops
from tensorflow.python.ops import variable_scope
from tensorflow.python.ops import variables as tf_variables
from tensorflow.python.training import moving_averages
from tensorflow.python.layers.maxout import maxout

# TODO(b/28426988): Replace legacy_* fns migrated from slim.
# TODO(b/28426988): Remove legacy_* when all uses have migrated to new API.
__all__ = ['avg_pool2d',
           'avg_pool3d',
           'batch_norm',
           'bias_add',
           'conv2d',
           'conv3d',
           'conv2d_in_plane',
           'conv2d_transpose',
           'conv3d_transpose',
           'convolution',
           'convolution2d',
           'convolution2d_in_plane',
           'convolution2d_transpose',
           'convolution3d',
           'convolution3d_transpose',
           'dropout',
           'elu',
           'flatten',
           'fully_connected',
           'GDN',
           'gdn',
           'layer_norm',
           'linear',
           'pool',
           'max_pool2d',
           'max_pool3d',
           'one_hot_encoding',
           'relu',
           'relu6',
           'repeat',
           'scale_gradient',
           'separable_conv2d',
           'separable_convolution2d',
           'softmax',
           'spatial_softmax',
           'stack',
           'unit_norm',
           'legacy_fully_connected',
           'legacy_linear',
           'legacy_relu',
           'maxout']

DATA_FORMAT_NCHW = 'NCHW'
DATA_FORMAT_NHWC = 'NHWC'
DATA_FORMAT_NCDHW = 'NCDHW'
DATA_FORMAT_NDHWC = 'NDHWC'


@add_arg_scope
def avg_pool2d(inputs,
               kernel_size,
               stride=2,
               padding='VALID',
               data_format=DATA_FORMAT_NHWC,
               outputs_collections=None,
               scope=None):
  """Adds a 2D average pooling op.

  It is assumed that the pooling is done per image but not in batch or channels.

  Args:
    inputs: A 4-D tensor of shape `[batch_size, height, width, channels]` if
      `data_format` is `NHWC`, and `[batch_size, channels, height, width]` if
      `data_format` is `NCHW`.
    kernel_size: A list of length 2: [kernel_height, kernel_width] of the
      pooling kernel over which the op is computed. Can be an int if both
      values are the same.
    stride: A list of length 2: [stride_height, stride_width].
      Can be an int if both strides are the same. Note that presently
      both strides must have the same value.
    padding: The padding method, either 'VALID' or 'SAME'.
    data_format: A string. `NHWC` (default) and `NCHW` are supported.
    outputs_collections: The collections to which the outputs are added.
    scope: Optional scope for name_scope.

  Returns:
    A `Tensor` representing the results of the pooling operation.

  Raises:
    ValueError: If `data_format` is neither `NHWC` nor `NCHW`.
  """
  if data_format not in (DATA_FORMAT_NCHW, DATA_FORMAT_NHWC):
    raise ValueError('data_format has to be either NCHW or NHWC.')
  with ops.name_scope(scope, 'AvgPool2D', [inputs]) as sc:
    inputs = ops.convert_to_tensor(inputs)
    df = ('channels_first' if data_format and data_format.startswith('NC')
          else 'channels_last')
    layer = pooling_layers.AveragePooling2D(pool_size=kernel_size,
                                            strides=stride,
                                            padding=padding,
                                            data_format=df,
                                            _scope=sc)
    outputs = layer.apply(inputs)
    return utils.collect_named_outputs(outputs_collections, sc, outputs)


@add_arg_scope
def avg_pool3d(inputs,
               kernel_size,
               stride=2,
               padding='VALID',
               data_format=DATA_FORMAT_NDHWC,
               outputs_collections=None,
               scope=None):
  """Adds a 3D average pooling op.

  It is assumed that the pooling is done per image but not in batch or channels.

  Args:
    inputs: A 5-D tensor of shape `[batch_size, depth, height, width, channels]`
      if `data_format` is `NDHWC`, and `[batch_size, channels, depth, height,
      width]` if `data_format` is `NCDHW`.
    kernel_size: A list of length 3: [kernel_depth, kernel_height, kernel_width]
      of the pooling kernel over which the op is computed. Can be an int if both
      values are the same.
    stride: A list of length 3: [stride_depth, stride_height, stride_width].
      Can be an int if both strides are the same. Note that presently
      both strides must have the same value.
    padding: The padding method, either 'VALID' or 'SAME'.
    data_format: A string. `NDHWC` (default) and `NCDHW` are supported.
    outputs_collections: The collections to which the outputs are added.
    scope: Optional scope for name_scope.

  Returns:
    A `Tensor` representing the results of the pooling operation.

  Raises:
    ValueError: If `data_format` is neither `NDHWC` nor `NCDHW`.
  """
  if data_format not in (DATA_FORMAT_NCDHW, DATA_FORMAT_NDHWC):
    raise ValueError('data_format has to be either NCDHW or NDHWC.')
  with ops.name_scope(scope, 'AvgPool3D', [inputs]) as sc:
    inputs = ops.convert_to_tensor(inputs)
    df = ('channels_first' if data_format and data_format.startswith('NC')
          else 'channels_last')
    layer = pooling_layers.AveragePooling3D(pool_size=kernel_size,
                                            strides=stride,
                                            padding=padding,
                                            data_format=df,
                                            _scope=sc)
    outputs = layer.apply(inputs)
    return utils.collect_named_outputs(outputs_collections, sc, outputs)


def _fused_batch_norm(inputs,
                      decay=0.999,
                      center=True,
                      scale=False,
                      epsilon=0.001,
                      activation_fn=None,
                      param_initializers=None,
                      param_regularizers=None,
                      updates_collections=ops.GraphKeys.UPDATE_OPS,
                      is_training=True,
                      reuse=None,
                      variables_collections=None,
                      outputs_collections=None,
                      trainable=True,
                      data_format=DATA_FORMAT_NHWC,
                      zero_debias_moving_mean=False,
                      scope=None):
  """Adds a Batch Normalization layer from http://arxiv.org/abs/1502.03167.

    "Batch Normalization: Accelerating Deep Network Training by Reducing
    Internal Covariate Shift"

    Sergey Ioffe, Christian Szegedy

  Can be used as a normalizer function for conv2d and fully_connected.

  Note: when training, the moving_mean and moving_variance need to be updated.
  By default the update ops are placed in `tf.GraphKeys.UPDATE_OPS`, so they
  need to be added as a dependency to the `train_op`. For example:

  ```python
    update_ops = tf.get_collection(tf.GraphKeys.UPDATE_OPS)
    with tf.control_dependencies(update_ops):
      train_op = optimizer.minimize(loss)
  ```

  One can set updates_collections=None to force the updates in place, but that
  can have a speed penalty, especially in distributed settings.

  Args:
    inputs: A tensor with 2 or more dimensions, where the first dimension has
      `batch_size`. The normalization is over all but the last dimension if
      `data_format` is `NHWC` and the second dimension if `data_format` is
      `NCHW`.
    decay: Decay for the moving average. Reasonable values for `decay` are close
      to 1.0, typically in the multiple-nines range: 0.999, 0.99, 0.9, etc.
      Lower `decay` value (recommend trying `decay`=0.9) if model experiences
      reasonably good training performance but poor validation and/or test
      performance.
    center: If True, add offset of `beta` to normalized tensor.  If False,
      `beta` is ignored.
    scale: If True, multiply by `gamma`. If False, `gamma` is
      not used. When the next layer is linear (also e.g. `nn.relu`), this can be
      disabled since the scaling can be done by the next layer.
    epsilon: Small float added to variance to avoid dividing by zero.
    activation_fn: Activation function, default set to None to skip it and
      maintain a linear activation.
    param_initializers: Optional initializers for beta, gamma, moving mean and
      moving variance.
    param_regularizers: Optional regularizer for beta and gamma.
    updates_collections: Collections to collect the update ops for computation.
      The updates_ops need to be executed with the train_op.
      If None, a control dependency would be added to make sure the updates are
      computed in place.
    is_training: Whether or not the layer is in training mode. In training mode
      it would accumulate the statistics of the moments into `moving_mean` and
      `moving_variance` using an exponential moving average with the given
      `decay`. When it is not in training mode then it would use the values of
      the `moving_mean` and the `moving_variance`.
    reuse: Whether or not the layer and its variables should be reused. To be
      able to reuse the layer scope must be given.
    variables_collections: Optional collections for the variables.
    outputs_collections: Collections to add the outputs.
    trainable: If `True` also add variables to the graph collection
      `GraphKeys.TRAINABLE_VARIABLES` (see `tf.Variable`).
    data_format: A string. `NHWC` (default) and `NCHW` are supported.
    zero_debias_moving_mean: Use zero_debias for moving_mean.
    scope: Optional scope for `variable_scope`.

  Returns:
    A `Tensor` representing the output of the operation.

  Raises:
    ValueError: If `data_format` is neither `NHWC` nor `NCHW`.
    ValueError: If the rank of `inputs` is undefined.
    ValueError: If the rank of `inputs` is neither 2 or 4.
    ValueError: If rank or `C` dimension of `inputs` is undefined.
  """
  if data_format not in (DATA_FORMAT_NCHW, DATA_FORMAT_NHWC):
    raise ValueError('data_format has to be either NCHW or NHWC.')
  with variable_scope.variable_scope(
      scope, 'BatchNorm', [inputs], reuse=reuse) as sc:
    inputs = ops.convert_to_tensor(inputs)
    original_shape = inputs.get_shape()
    original_inputs = inputs
    original_rank = original_shape.ndims
    if original_rank is None:
      raise ValueError('Inputs %s has undefined rank' % inputs.name)
    elif original_rank not in [2, 4]:
      raise ValueError('Inputs %s has unsupported rank.'
                       ' Expected 2 or 4 but got %d' % (
                           inputs.name, original_rank))
    if original_rank == 2:
      channels = inputs.get_shape()[-1].value
      if channels is None:
        raise ValueError('`C` dimension must be known but is None')
      new_shape = [-1, 1, 1, channels]
      if data_format == DATA_FORMAT_NCHW:
        new_shape = [-1, channels, 1, 1]
      inputs = array_ops.reshape(inputs, new_shape)
    inputs_shape = inputs.get_shape()
    if data_format == DATA_FORMAT_NHWC:
      params_shape = inputs_shape[-1:]
    else:
      params_shape = inputs_shape[1:2]
    if not params_shape.is_fully_defined():
      raise ValueError('Inputs %s has undefined `C` dimension %s.' %
                       (inputs.name, params_shape))

    # Allocate parameters for the beta and gamma of the normalization.
    beta_collections = utils.get_variable_collections(variables_collections,
                                                      'beta')
    # Float32 required to avoid precision-loss when using fp16 input/output
    variable_dtype = dtypes.float32
    if not param_initializers:
      param_initializers = {}
    if not param_regularizers:
      param_regularizers = {}
    beta_regularizer = param_regularizers.get('beta')
    gamma_regularizer = param_regularizers.get('gamma')

    if center:
      beta_initializer = param_initializers.get('beta',
                                                init_ops.zeros_initializer())
      beta = variables.model_variable(
          'beta',
          shape=params_shape,
          dtype=variable_dtype,
          initializer=beta_initializer,
          regularizer=beta_regularizer,
          collections=beta_collections,
          trainable=trainable)
    else:
      beta = array_ops.constant(0.0, dtype=variable_dtype, shape=params_shape)

    if scale:
      gamma_collections = utils.get_variable_collections(
          variables_collections, 'gamma')
      gamma_initializer = param_initializers.get('gamma',
                                                 init_ops.ones_initializer())
      gamma = variables.model_variable(
          'gamma',
          shape=params_shape,
          dtype=variable_dtype,
          initializer=gamma_initializer,
          regularizer=gamma_regularizer,
          collections=gamma_collections,
          trainable=trainable)
    else:
      gamma = array_ops.constant(1.0, dtype=variable_dtype, shape=params_shape)

    # Create moving_mean and moving_variance variables and add them to the
    # appropriate collections. We disable variable partitioning while creating
    # them, because assign_moving_average is not yet supported for partitioned
    # variables (this needs to be handled carefully, as it may break
    # the checkpoint backward compatibility).
    with variable_scope.variable_scope(
        variable_scope.get_variable_scope()) as local_scope:
      local_scope.set_partitioner(None)
      moving_mean_collections = utils.get_variable_collections(
          variables_collections, 'moving_mean')
      moving_mean_initializer = param_initializers.get(
          'moving_mean', init_ops.zeros_initializer())
      moving_mean = variables.model_variable(
          'moving_mean',
          shape=params_shape,
          dtype=variable_dtype,
          initializer=moving_mean_initializer,
          trainable=False,
          collections=moving_mean_collections)
      moving_variance_collections = utils.get_variable_collections(
          variables_collections, 'moving_variance')
      moving_variance_initializer = param_initializers.get(
          'moving_variance', init_ops.ones_initializer())
      moving_variance = variables.model_variable(
          'moving_variance',
          shape=params_shape,
          dtype=variable_dtype,
          initializer=moving_variance_initializer,
          trainable=False,
          collections=moving_variance_collections)

    def _fused_batch_norm_training():
      return nn.fused_batch_norm(
          inputs, gamma, beta, epsilon=epsilon, data_format=data_format)
    def _fused_batch_norm_inference():
      return nn.fused_batch_norm(
          inputs,
          gamma,
          beta,
          mean=moving_mean,
          variance=moving_variance,
          epsilon=epsilon,
          is_training=False,
          data_format=data_format)
    outputs, mean, variance = utils.smart_cond(is_training,
                                               _fused_batch_norm_training,
                                               _fused_batch_norm_inference)

    # If `is_training` doesn't have a constant value, because it is a `Tensor`,
    # a `Variable` or `Placeholder` then is_training_value will be None and
    # `need_updates` will be true.
    is_training_value = utils.constant_value(is_training)
    need_updates = is_training_value is None or is_training_value
    if need_updates:
      if updates_collections is None:
        no_updates = lambda: outputs
        def _force_updates():
          """Internal function forces updates moving_vars if is_training."""
          update_moving_mean = moving_averages.assign_moving_average(
              moving_mean, mean, decay, zero_debias=zero_debias_moving_mean)
          update_moving_variance = moving_averages.assign_moving_average(
              moving_variance, variance, decay, zero_debias=False)
          with ops.control_dependencies(
              [update_moving_mean, update_moving_variance]):
            return array_ops.identity(outputs)
        outputs = utils.smart_cond(is_training, _force_updates, no_updates)
      else:
        moving_vars_fn = lambda: (moving_mean, moving_variance)
        def _delay_updates():
          """Internal function that delay updates moving_vars if is_training."""
          update_moving_mean = moving_averages.assign_moving_average(
              moving_mean, mean, decay, zero_debias=zero_debias_moving_mean)
          update_moving_variance = moving_averages.assign_moving_average(
              moving_variance, variance, decay, zero_debias=False)
          return update_moving_mean, update_moving_variance
        update_mean, update_variance = utils.smart_cond(is_training,
                                                        _delay_updates,
                                                        moving_vars_fn)
        ops.add_to_collections(updates_collections, update_mean)
        ops.add_to_collections(updates_collections, update_variance)

    outputs.set_shape(inputs_shape)
    if original_shape.ndims == 2:
      outputs = array_ops.reshape(outputs, array_ops.shape(original_inputs))
    if activation_fn is not None:
      outputs = activation_fn(outputs)
    return utils.collect_named_outputs(outputs_collections, sc.name, outputs)


@add_arg_scope
def batch_norm(inputs,
               decay=0.999,
               center=True,
               scale=False,
               epsilon=0.001,
               activation_fn=None,
               param_initializers=None,
               param_regularizers=None,
               updates_collections=ops.GraphKeys.UPDATE_OPS,
               is_training=True,
               reuse=None,
               variables_collections=None,
               outputs_collections=None,
               trainable=True,
               batch_weights=None,
               fused=None,
               data_format=DATA_FORMAT_NHWC,
               zero_debias_moving_mean=False,
               scope=None,
               renorm=False,
               renorm_clipping=None,
               renorm_decay=0.99,
               adjustment=None):
  """Adds a Batch Normalization layer from http://arxiv.org/abs/1502.03167.

    "Batch Normalization: Accelerating Deep Network Training by Reducing
    Internal Covariate Shift"

    Sergey Ioffe, Christian Szegedy

  Can be used as a normalizer function for conv2d and fully_connected.

  Note: when training, the moving_mean and moving_variance need to be updated.
  By default the update ops are placed in `tf.GraphKeys.UPDATE_OPS`, so they
  need to be added as a dependency to the `train_op`. For example:

  ```python
    update_ops = tf.get_collection(tf.GraphKeys.UPDATE_OPS)
    with tf.control_dependencies(update_ops):
      train_op = optimizer.minimize(loss)
  ```

  One can set updates_collections=None to force the updates in place, but that
  can have a speed penalty, especially in distributed settings.

  Args:
    inputs: A tensor with 2 or more dimensions, where the first dimension has
      `batch_size`. The normalization is over all but the last dimension if
      `data_format` is `NHWC` and the second dimension if `data_format` is
      `NCHW`.
    decay: Decay for the moving average. Reasonable values for `decay` are close
      to 1.0, typically in the multiple-nines range: 0.999, 0.99, 0.9, etc.
      Lower `decay` value (recommend trying `decay`=0.9) if model experiences
      reasonably good training performance but poor validation and/or test
      performance. Try zero_debias_moving_mean=True for improved stability.
    center: If True, add offset of `beta` to normalized tensor. If False, `beta`
      is ignored.
    scale: If True, multiply by `gamma`. If False, `gamma` is
      not used. When the next layer is linear (also e.g. `nn.relu`), this can be
      disabled since the scaling can be done by the next layer.
    epsilon: Small float added to variance to avoid dividing by zero.
    activation_fn: Activation function, default set to None to skip it and
      maintain a linear activation.
    param_initializers: Optional initializers for beta, gamma, moving mean and
      moving variance.
    param_regularizers: Optional regularizer for beta and gamma.
    updates_collections: Collections to collect the update ops for computation.
      The updates_ops need to be executed with the train_op.
      If None, a control dependency would be added to make sure the updates are
      computed in place.
    is_training: Whether or not the layer is in training mode. In training mode
      it would accumulate the statistics of the moments into `moving_mean` and
      `moving_variance` using an exponential moving average with the given
      `decay`. When it is not in training mode then it would use the values of
      the `moving_mean` and the `moving_variance`.
    reuse: Whether or not the layer and its variables should be reused. To be
      able to reuse the layer scope must be given.
    variables_collections: Optional collections for the variables.
    outputs_collections: Collections to add the outputs.
    trainable: If `True` also add variables to the graph collection
      `GraphKeys.TRAINABLE_VARIABLES` (see `tf.Variable`).
    batch_weights: An optional tensor of shape `[batch_size]`,
      containing a frequency weight for each batch item. If present,
      then the batch normalization uses weighted mean and
      variance. (This can be used to correct for bias in training
      example selection.)
    fused: if `True`, use a faster, fused implementation if possible.
      If `None`, use the system recommended implementation.
    data_format: A string. `NHWC` (default) and `NCHW` are supported.
    zero_debias_moving_mean: Use zero_debias for moving_mean. It creates a new
      pair of variables 'moving_mean/biased' and 'moving_mean/local_step'.
    scope: Optional scope for `variable_scope`.
    renorm: Whether to use Batch Renormalization
      (https://arxiv.org/abs/1702.03275). This adds extra variables during
      training. The inference is the same for either value of this parameter.
    renorm_clipping: A dictionary that may map keys 'rmax', 'rmin', 'dmax' to
      scalar `Tensors` used to clip the renorm correction. The correction
      `(r, d)` is used as `corrected_value = normalized_value * r + d`, with
      `r` clipped to [rmin, rmax], and `d` to [-dmax, dmax]. Missing rmax, rmin,
      dmax are set to inf, 0, inf, respectively.
    renorm_decay: Momentum used to update the moving means and standard
      deviations with renorm. Unlike `momentum`, this affects training
      and should be neither too small (which would add noise) nor too large
      (which would give stale estimates). Note that `decay` is still applied
      to get the means and variances for inference.
    adjustment: A function taking the `Tensor` containing the (dynamic) shape of
      the input tensor and returning a pair (scale, bias) to apply to the
      normalized values (before gamma and beta), only during training. For
      example,
        `adjustment = lambda shape: (
          tf.random_uniform(shape[-1:], 0.93, 1.07),
          tf.random_uniform(shape[-1:], -0.1, 0.1))`
      will scale the normalized value by up to 7% up or down, then shift the
      result by up to 0.1 (with independent scaling and bias for each feature
      but shared across all examples), and finally apply gamma and/or beta. If
      `None`, no adjustment is applied.

  Returns:
    A `Tensor` representing the output of the operation.

  Raises:
    ValueError: If `data_format` is neither `NHWC` nor `NCHW`.
    ValueError: If the rank of `inputs` is undefined.
    ValueError: If rank or channels dimension of `inputs` is undefined.
  """
  if fused is None:
    fused = True

  # Only use _fused_batch_norm if all of the following three
  # conditions are true:
  # (1) fused is set True;
  # (2) it is possible to use (currently it doesn't support batch weights,
  #   renorm, and the case when rank is neither 2 nor 4);
  # (3) it is used with zero_debias_moving_mean, or an input shape of rank 2,
  #   or non-default updates_collections (not implemented in
  #   normalization_layers.BatchNormalization yet); otherwise use the fused
  #   implementation in normalization_layers.BatchNormalization.
  inputs = ops.convert_to_tensor(inputs)
  rank = inputs.get_shape().ndims
  possible_to_fuse = (batch_weights is None and
                      not renorm and
                      rank in [2, 4] and
                      adjustment is None)
  if fused and possible_to_fuse and (
      zero_debias_moving_mean or rank == 2 or
      updates_collections is not ops.GraphKeys.UPDATE_OPS):
    return _fused_batch_norm(
        inputs,
        decay=decay,
        center=center,
        scale=scale,
        epsilon=epsilon,
        activation_fn=activation_fn,
        param_initializers=param_initializers,
        param_regularizers=param_regularizers,
        updates_collections=updates_collections,
        is_training=is_training,
        reuse=reuse,
        variables_collections=variables_collections,
        outputs_collections=outputs_collections,
        trainable=trainable,
        data_format=data_format,
        zero_debias_moving_mean=zero_debias_moving_mean,
        scope=scope)

  if data_format not in (DATA_FORMAT_NCHW, DATA_FORMAT_NHWC):
    raise ValueError('data_format has to be either NCHW or NHWC.')

  layer_variable_getter = _build_variable_getter()
  with variable_scope.variable_scope(
      scope, 'BatchNorm', [inputs], reuse=reuse,
      custom_getter=layer_variable_getter) as sc:
    inputs = ops.convert_to_tensor(inputs)

    # Determine whether we can use the core layer class.
    if (batch_weights is None and
        updates_collections is ops.GraphKeys.UPDATE_OPS and
        not zero_debias_moving_mean):
      # Use the core layer class.
      axis = 1 if data_format == DATA_FORMAT_NCHW else -1
      if not param_initializers:
        param_initializers = {}
      beta_initializer = param_initializers.get('beta',
                                                init_ops.zeros_initializer())
      gamma_initializer = param_initializers.get('gamma',
                                                 init_ops.ones_initializer())
      moving_mean_initializer = param_initializers.get(
          'moving_mean', init_ops.zeros_initializer())
      moving_variance_initializer = param_initializers.get(
          'moving_variance', init_ops.ones_initializer())
      if not param_regularizers:
        param_regularizers = {}
      beta_regularizer = param_regularizers.get('beta')
      gamma_regularizer = param_regularizers.get('gamma')
      layer = normalization_layers.BatchNormalization(
          axis=axis,
          momentum=decay,
          epsilon=epsilon,
          center=center,
          scale=scale,
          beta_initializer=beta_initializer,
          gamma_initializer=gamma_initializer,
          moving_mean_initializer=moving_mean_initializer,
          moving_variance_initializer=moving_variance_initializer,
          beta_regularizer=beta_regularizer,
          gamma_regularizer=gamma_regularizer,
          trainable=trainable,
          renorm=renorm,
          renorm_clipping=renorm_clipping,
          renorm_momentum=renorm_decay,
          adjustment=adjustment,
          name=sc.name,
          _scope=sc,
          _reuse=reuse,
          fused=fused)
      outputs = layer.apply(inputs, training=is_training)

      # Add variables to collections.
      _add_variable_to_collections(
          layer.moving_mean, variables_collections, 'moving_mean')
      _add_variable_to_collections(
          layer.moving_variance, variables_collections, 'moving_variance')
      if layer.beta is not None:
        _add_variable_to_collections(layer.beta, variables_collections, 'beta')
      if layer.gamma is not None:
        _add_variable_to_collections(
            layer.gamma, variables_collections, 'gamma')

      if activation_fn is not None:
        outputs = activation_fn(outputs)
      return utils.collect_named_outputs(outputs_collections, sc.name, outputs)

    # Not supported by layer class: batch_weights argument,
    # and custom updates_collections. In that case, use the legacy BN
    # implementation.
    # Custom updates collections are not supported because the update logic
    # is different in this case, in particular w.r.t. "forced updates" and
    # update op reuse.
    if renorm:
      raise ValueError('renorm is not supported with batch_weights, '
                       'updates_collections or zero_debias_moving_mean')
    inputs_shape = inputs.get_shape()
    inputs_rank = inputs_shape.ndims
    if inputs_rank is None:
      raise ValueError('Inputs %s has undefined rank.' % inputs.name)
    dtype = inputs.dtype.base_dtype
    if batch_weights is not None:
      batch_weights = ops.convert_to_tensor(batch_weights)
      inputs_shape[0:1].assert_is_compatible_with(batch_weights.get_shape())
      # Reshape batch weight values so they broadcast across inputs.
      nshape = [-1] + [1 for _ in range(inputs_rank - 1)]
      batch_weights = array_ops.reshape(batch_weights, nshape)

    if data_format == DATA_FORMAT_NCHW:
      moments_axes = [0] + list(range(2, inputs_rank))
      params_shape = inputs_shape[1:2]
      # For NCHW format, rather than relying on implicit broadcasting, we
      # explicitly reshape the params to params_shape_broadcast when computing
      # the moments and the batch normalization.
      params_shape_broadcast = list(
          [1, inputs_shape[1].value] + [1 for _ in range(2, inputs_rank)])
    else:
      moments_axes = list(range(inputs_rank - 1))
      params_shape = inputs_shape[-1:]
      params_shape_broadcast = None
    if not params_shape.is_fully_defined():
      raise ValueError('Inputs %s has undefined channels dimension %s.' % (
          inputs.name, params_shape))

    # Allocate parameters for the beta and gamma of the normalization.
    beta, gamma = None, None
    if not param_initializers:
      param_initializers = {}
    if center:
      beta_collections = utils.get_variable_collections(variables_collections,
                                                        'beta')
      beta_initializer = param_initializers.get('beta',
                                                init_ops.zeros_initializer())
      beta = variables.model_variable('beta',
                                      shape=params_shape,
                                      dtype=dtype,
                                      initializer=beta_initializer,
                                      collections=beta_collections,
                                      trainable=trainable)
    if scale:
      gamma_collections = utils.get_variable_collections(variables_collections,
                                                         'gamma')
      gamma_initializer = param_initializers.get('gamma',
                                                 init_ops.ones_initializer())
      gamma = variables.model_variable('gamma',
                                       shape=params_shape,
                                       dtype=dtype,
                                       initializer=gamma_initializer,
                                       collections=gamma_collections,
                                       trainable=trainable)

    # Create moving_mean and moving_variance variables and add them to the
    # appropriate collections. We disable variable partitioning while creating
    # them, because assign_moving_average is not yet supported for partitioned
    # variables (this needs to be handled carefully, as it may break
    # the checkpoint backward compatibility).
    with variable_scope.variable_scope(
        variable_scope.get_variable_scope()) as local_scope:
      local_scope.set_partitioner(None)
      moving_mean_collections = utils.get_variable_collections(
          variables_collections, 'moving_mean')
      moving_mean_initializer = param_initializers.get(
          'moving_mean', init_ops.zeros_initializer())
      moving_mean = variables.model_variable(
          'moving_mean',
          shape=params_shape,
          dtype=dtype,
          initializer=moving_mean_initializer,
          trainable=False,
          collections=moving_mean_collections)
      moving_variance_collections = utils.get_variable_collections(
          variables_collections, 'moving_variance')
      moving_variance_initializer = param_initializers.get(
          'moving_variance', init_ops.ones_initializer())
      moving_variance = variables.model_variable(
          'moving_variance',
          shape=params_shape,
          dtype=dtype,
          initializer=moving_variance_initializer,
          trainable=False,
          collections=moving_variance_collections)

    # If `is_training` doesn't have a constant value, because it is a `Tensor`,
    # a `Variable` or `Placeholder` then is_training_value will be None and
    # `needs_moments` will be true.
    is_training_value = utils.constant_value(is_training)
    need_moments = is_training_value is None or is_training_value
    if need_moments:
      # Calculate the moments based on the individual batch.
      if batch_weights is None:
        if data_format == DATA_FORMAT_NCHW:
          mean, variance = nn.moments(inputs, moments_axes, keep_dims=True)
          mean = array_ops.reshape(mean, [-1])
          variance = array_ops.reshape(variance, [-1])
        else:
          mean, variance = nn.moments(inputs, moments_axes)
      else:
        if data_format == DATA_FORMAT_NCHW:
          mean, variance = nn.weighted_moments(inputs, moments_axes,
                                               batch_weights, keep_dims=True)
          mean = array_ops.reshape(mean, [-1])
          variance = array_ops.reshape(variance, [-1])
        else:
          mean, variance = nn.weighted_moments(inputs, moments_axes,
                                               batch_weights)

      moving_vars_fn = lambda: (moving_mean, moving_variance)
      if updates_collections is None:
        def _force_updates():
          """Internal function forces updates moving_vars if is_training."""
          update_moving_mean = moving_averages.assign_moving_average(
              moving_mean, mean, decay, zero_debias=zero_debias_moving_mean)
          update_moving_variance = moving_averages.assign_moving_average(
              moving_variance, variance, decay, zero_debias=False)
          with ops.control_dependencies([update_moving_mean,
                                         update_moving_variance]):
            return array_ops.identity(mean), array_ops.identity(variance)
        mean, variance = utils.smart_cond(is_training,
                                          _force_updates,
                                          moving_vars_fn)
      else:
        def _delay_updates():
          """Internal function that delay updates moving_vars if is_training."""
          update_moving_mean = moving_averages.assign_moving_average(
              moving_mean, mean, decay, zero_debias=zero_debias_moving_mean)
          update_moving_variance = moving_averages.assign_moving_average(
              moving_variance, variance, decay, zero_debias=False)
          return update_moving_mean, update_moving_variance

        update_mean, update_variance = utils.smart_cond(is_training,
                                                        _delay_updates,
                                                        moving_vars_fn)
        ops.add_to_collections(updates_collections, update_mean)
        ops.add_to_collections(updates_collections, update_variance)
        # Use computed moments during training and moving_vars otherwise.
        vars_fn = lambda: (mean, variance)
        mean, variance = utils.smart_cond(is_training, vars_fn, moving_vars_fn)
    else:
      mean, variance = moving_mean, moving_variance
    if data_format == DATA_FORMAT_NCHW:
      mean = array_ops.reshape(mean, params_shape_broadcast)
      variance = array_ops.reshape(variance, params_shape_broadcast)
      if beta is not None:
        beta = array_ops.reshape(beta, params_shape_broadcast)
      if gamma is not None:
        gamma = array_ops.reshape(gamma, params_shape_broadcast)

    # Compute batch_normalization.
    outputs = nn.batch_normalization(inputs, mean, variance, beta, gamma,
                                     epsilon)
    outputs.set_shape(inputs_shape)
    if activation_fn is not None:
      outputs = activation_fn(outputs)
    return utils.collect_named_outputs(outputs_collections, sc.name, outputs)


@add_arg_scope
def bias_add(inputs,
             activation_fn=None,
             initializer=init_ops.zeros_initializer(),
             regularizer=None,
             reuse=None,
             variables_collections=None,
             outputs_collections=None,
             trainable=True,
             data_format=DATA_FORMAT_NHWC,
             scope=None):
  """Adds a bias to the inputs.

  Can be used as a normalizer function for conv2d and fully_connected.

  Args:
    inputs: A tensor of with at least rank 2 and value for the last dimension,
      e.g. `[batch_size, depth]`, `[None, None, None, depth]`.
    activation_fn: Activation function, default set to None to skip it and
      maintain a linear activation.
    initializer: An initializer for the bias, defaults to 0.
    regularizer: A regularizer like the result of
      `l1_regularizer` or `l2_regularizer`.
    reuse: Whether or not the layer and its variables should be reused. To be
      able to reuse the layer scope must be given.
    variables_collections: Optional collections for the variables.
    outputs_collections: Collections to add the outputs.
    trainable: If `True` also add variables to the graph collection
      `GraphKeys.TRAINABLE_VARIABLES` (see tf.Variable).
    data_format: A string. 'NHWC' and 'NCHW' are supported.
    scope: Optional scope for variable_scope.

  Returns:
    A tensor representing the result of adding biases to the inputs.

  Raises:
    ValueError: If `data_format` is neither `NHWC` nor `NCHW`.
    ValueError: If `data_format` is `NCHW` and rank of `inputs` is not 4.
    ValueError: If the rank of `inputs` is undefined.
    ValueError: If rank or `C` dimension of `inputs` is undefined.
  """
  if data_format not in (DATA_FORMAT_NCHW, DATA_FORMAT_NHWC):
    raise ValueError('data_format has to be either NCHW or NHWC.')
  with variable_scope.variable_scope(scope, 'BiasAdd', [inputs],
                                     reuse=reuse) as sc:
    inputs = ops.convert_to_tensor(inputs)
    dtype = inputs.dtype.base_dtype
    inputs_shape = inputs.get_shape()
    inputs_rank = inputs_shape.ndims
    if inputs_rank is None:
      raise ValueError('Dims of shape must be known but is None')
    elif inputs_rank != 4 and data_format == DATA_FORMAT_NCHW:
      raise ValueError('Data format NCHW only supports 4D Tensor')
    axis = 1 if data_format == DATA_FORMAT_NCHW else -1
    num_features = inputs_shape[axis].value
    if num_features is None:
      raise ValueError('`C` dimension must be known but is None')
    biases_collections = utils.get_variable_collections(variables_collections,
                                                        'biases')
    biases = variables.model_variable('biases',
                                      shape=[num_features,],
                                      dtype=dtype,
                                      initializer=initializer,
                                      regularizer=regularizer,
                                      collections=biases_collections,
                                      trainable=trainable)
    outputs = nn.bias_add(inputs, biases, data_format=data_format)
    if activation_fn is not None:
      outputs = activation_fn(outputs)
    return utils.collect_named_outputs(outputs_collections, sc.name, outputs)


# TODO(jbms): change `rate` parameter to `dilation_rate` for consistency with
# underlying op.
@add_arg_scope
def convolution(inputs,
                num_outputs,
                kernel_size,
                stride=1,
                padding='SAME',
                data_format=None,
                rate=1,
                activation_fn=nn.relu,
                normalizer_fn=None,
                normalizer_params=None,
                weights_initializer=initializers.xavier_initializer(),
                weights_regularizer=None,
                biases_initializer=init_ops.zeros_initializer(),
                biases_regularizer=None,
                reuse=None,
                variables_collections=None,
                outputs_collections=None,
                trainable=True,
                scope=None):
  """Adds an N-D convolution followed by an optional batch_norm layer.

  It is required that 1 <= N <= 3.

  `convolution` creates a variable called `weights`, representing the
  convolutional kernel, that is convolved (actually cross-correlated) with the
  `inputs` to produce a `Tensor` of activations. If a `normalizer_fn` is
  provided (such as `batch_norm`), it is then applied. Otherwise, if
  `normalizer_fn` is None and a `biases_initializer` is provided then a `biases`
  variable would be created and added the activations. Finally, if
  `activation_fn` is not `None`, it is applied to the activations as well.

  Performs atrous convolution with input stride/dilation rate equal to `rate`
  if a value > 1 for any dimension of `rate` is specified.  In this case
  `stride` values != 1 are not supported.

  Args:
    inputs: A Tensor of rank N+2 of shape
      `[batch_size] + input_spatial_shape + [in_channels]` if data_format does
      not start with "NC" (default), or
      `[batch_size, in_channels] + input_spatial_shape` if data_format starts
      with "NC".
    num_outputs: Integer, the number of output filters.
    kernel_size: A sequence of N positive integers specifying the spatial
      dimensions of the filters.  Can be a single integer to specify the same
      value for all spatial dimensions.
    stride: A sequence of N positive integers specifying the stride at which to
      compute output.  Can be a single integer to specify the same value for all
      spatial dimensions.  Specifying any `stride` value != 1 is incompatible
      with specifying any `rate` value != 1.
    padding: One of `"VALID"` or `"SAME"`.
    data_format: A string or None.  Specifies whether the channel dimension of
      the `input` and output is the last dimension (default, or if `data_format`
      does not start with "NC"), or the second dimension (if `data_format`
      starts with "NC").  For N=1, the valid values are "NWC" (default) and
      "NCW".  For N=2, the valid values are "NHWC" (default) and "NCHW".
      For N=3, the valid values are "NDHWC" (default) and "NCDHW".
    rate: A sequence of N positive integers specifying the dilation rate to use
      for atrous convolution.  Can be a single integer to specify the same
      value for all spatial dimensions.  Specifying any `rate` value != 1 is
      incompatible with specifying any `stride` value != 1.
    activation_fn: Activation function. The default value is a ReLU function.
      Explicitly set it to None to skip it and maintain a linear activation.
    normalizer_fn: Normalization function to use instead of `biases`. If
      `normalizer_fn` is provided then `biases_initializer` and
      `biases_regularizer` are ignored and `biases` are not created nor added.
      default set to None for no normalizer function
    normalizer_params: Normalization function parameters.
    weights_initializer: An initializer for the weights.
    weights_regularizer: Optional regularizer for the weights.
    biases_initializer: An initializer for the biases. If None skip biases.
    biases_regularizer: Optional regularizer for the biases.
    reuse: Whether or not the layer and its variables should be reused. To be
      able to reuse the layer scope must be given.
    variables_collections: Optional list of collections for all the variables or
      a dictionary containing a different list of collection per variable.
    outputs_collections: Collection to add the outputs.
    trainable: If `True` also add variables to the graph collection
      `GraphKeys.TRAINABLE_VARIABLES` (see tf.Variable).
    scope: Optional scope for `variable_scope`.

  Returns:
    A tensor representing the output of the operation.

  Raises:
    ValueError: If `data_format` is invalid.
    ValueError: Both 'rate' and `stride` are not uniformly 1.
  """
  if data_format not in [None, 'NWC', 'NCW', 'NHWC', 'NCHW', 'NDHWC', 'NCDHW']:
    raise ValueError('Invalid data_format: %r' % (data_format,))

  layer_variable_getter = _build_variable_getter(
      {'bias': 'biases', 'kernel': 'weights'})

  with variable_scope.variable_scope(
      scope, 'Conv', [inputs], reuse=reuse,
      custom_getter=layer_variable_getter) as sc:
    inputs = ops.convert_to_tensor(inputs)
    input_rank = inputs.get_shape().ndims

    if input_rank == 3:
      layer_class = convolutional_layers.Convolution1D
    elif input_rank == 4:
      layer_class = convolutional_layers.Convolution2D
    elif input_rank == 5:
      layer_class = convolutional_layers.Convolution3D
    else:
      raise ValueError('Convolution not supported for input with rank',
                       input_rank)

    df = ('channels_first' if data_format and data_format.startswith('NC')
          else 'channels_last')
    layer = layer_class(filters=num_outputs,
                        kernel_size=kernel_size,
                        strides=stride,
                        padding=padding,
                        data_format=df,
                        dilation_rate=rate,
                        activation=None,
                        use_bias=not normalizer_fn and biases_initializer,
                        kernel_initializer=weights_initializer,
                        bias_initializer=biases_initializer,
                        kernel_regularizer=weights_regularizer,
                        bias_regularizer=biases_regularizer,
                        activity_regularizer=None,
                        trainable=trainable,
                        name=sc.name,
                        dtype=inputs.dtype.base_dtype,
                        _scope=sc,
                        _reuse=reuse)
    outputs = layer.apply(inputs)

    # Add variables to collections.
    _add_variable_to_collections(layer.kernel, variables_collections, 'weights')
    if layer.use_bias:
      _add_variable_to_collections(layer.bias, variables_collections, 'biases')

    if normalizer_fn is not None:
      normalizer_params = normalizer_params or {}
      outputs = normalizer_fn(outputs, **normalizer_params)

    if activation_fn is not None:
      outputs = activation_fn(outputs)
    return utils.collect_named_outputs(outputs_collections, sc.name, outputs)

convolution2d = convolution
convolution3d = convolution


@add_arg_scope
def convolution2d_in_plane(
    inputs,
    kernel_size,
    stride=1,
    padding='SAME',
    activation_fn=nn.relu,
    normalizer_fn=None,
    normalizer_params=None,
    weights_initializer=initializers.xavier_initializer(),
    weights_regularizer=None,
    biases_initializer=init_ops.zeros_initializer(),
    biases_regularizer=None,
    reuse=None,
    variables_collections=None,
    outputs_collections=None,
    trainable=True,
    scope=None):
  """Performs the same in-plane convolution to each channel independently.

  This is useful for performing various simple channel-independent convolution
  operations such as image gradients:

    image = tf.constant(..., shape=(16, 240, 320, 3))
    vert_gradients = layers.conv2d_in_plane(image,
                                            kernel=[1, -1],
                                            kernel_size=[2, 1])
    horz_gradients = layers.conv2d_in_plane(image,
                                            kernel=[1, -1],
                                            kernel_size=[1, 2])

  Args:
    inputs: A 4-D tensor with dimensions [batch_size, height, width, channels].
    kernel_size: A list of length 2 holding the [kernel_height, kernel_width] of
      of the pooling. Can be an int if both values are the same.
    stride: A list of length 2 `[stride_height, stride_width]`.
      Can be an int if both strides are the same. Note that presently
      both strides must have the same value.
    padding: The padding type to use, either 'SAME' or 'VALID'.
    activation_fn: Activation function. The default value is a ReLU function.
      Explicitly set it to None to skip it and maintain a linear activation.
    normalizer_fn: Normalization function to use instead of `biases`. If
      `normalizer_fn` is provided then `biases_initializer` and
      `biases_regularizer` are ignored and `biases` are not created nor added.
      default set to None for no normalizer function
    normalizer_params: Normalization function parameters.
    weights_initializer: An initializer for the weights.
    weights_regularizer: Optional regularizer for the weights.
    biases_initializer: An initializer for the biases. If None skip biases.
    biases_regularizer: Optional regularizer for the biases.
    reuse: Whether or not the layer and its variables should be reused. To be
      able to reuse the layer scope must be given.
    variables_collections: Optional list of collections for all the variables or
      a dictionary containing a different list of collection per variable.
    outputs_collections: Collection to add the outputs.
    trainable: If `True` also add variables to the graph collection
      `GraphKeys.TRAINABLE_VARIABLES` (see tf.Variable).
    scope: Optional scope for `variable_scope`.

  Returns:
    A `Tensor` representing the output of the operation.
  """
  with variable_scope.variable_scope(
      scope, 'ConvInPlane', [inputs], reuse=reuse) as sc:
    dtype = inputs.dtype.base_dtype
    kernel_h, kernel_w = utils.two_element_tuple(kernel_size)
    stride_h, stride_w = utils.two_element_tuple(stride)
    num_filters_in = utils.last_dimension(inputs.get_shape(), min_rank=4)
    weights_shape = [kernel_h, kernel_w, 1, 1]
    weights_collections = utils.get_variable_collections(
        variables_collections, 'weights')
    weights = variables.model_variable('weights',
                                       shape=weights_shape,
                                       dtype=dtype,
                                       initializer=weights_initializer,
                                       regularizer=weights_regularizer,
                                       collections=weights_collections,
                                       trainable=trainable)
    depthwise_weights = array_ops.tile(weights, [1, 1, num_filters_in, 1])
    outputs = nn.depthwise_conv2d(inputs, depthwise_weights,
                                  [1, stride_h, stride_w, 1], padding)
    if normalizer_fn is not None:
      normalizer_params = normalizer_params or {}
      outputs = normalizer_fn(outputs, **normalizer_params)
    else:
      if biases_initializer is not None:
        biases_collections = utils.get_variable_collections(
            variables_collections, 'biases')
        biases = variables.model_variable('biases',
                                          shape=[num_filters_in,],
                                          dtype=dtype,
                                          initializer=biases_initializer,
                                          regularizer=biases_regularizer,
                                          collections=biases_collections,
                                          trainable=trainable)
        outputs = nn.bias_add(outputs, biases)

    if activation_fn is not None:
      outputs = activation_fn(outputs)
    return utils.collect_named_outputs(outputs_collections, sc.name, outputs)


@add_arg_scope
def convolution2d_transpose(
    inputs,
    num_outputs,
    kernel_size,
    stride=1,
    padding='SAME',
    data_format=DATA_FORMAT_NHWC,
    activation_fn=nn.relu,
    normalizer_fn=None,
    normalizer_params=None,
    weights_initializer=initializers.xavier_initializer(),
    weights_regularizer=None,
    biases_initializer=init_ops.zeros_initializer(),
    biases_regularizer=None,
    reuse=None,
    variables_collections=None,
    outputs_collections=None,
    trainable=True,
    scope=None):
  """Adds a convolution2d_transpose with an optional batch normalization layer.

  The function creates a variable called `weights`, representing the
  kernel, that is convolved with the input. If `normalizer_fn` is `None`, a
  second variable called 'biases' is added to the result of the operation.

  Args:
    inputs: A 4-D `Tensor` of type `float` and shape
      `[batch, height, width, in_channels]` for `NHWC` data format or
      `[batch, in_channels, height, width]` for `NCHW` data format.
    num_outputs: Integer, the number of output filters.
    kernel_size: A list of length 2 holding the [kernel_height, kernel_width] of
      of the filters. Can be an int if both values are the same.
    stride: A list of length 2: [stride_height, stride_width].
      Can be an int if both strides are the same.  Note that presently
      both strides must have the same value.
    padding: One of 'VALID' or 'SAME'.
    data_format: A string. `NHWC` (default) and `NCHW` are supported.
    activation_fn: Activation function. The default value is a ReLU function.
      Explicitly set it to None to skip it and maintain a linear activation.
    normalizer_fn: Normalization function to use instead of `biases`. If
      `normalizer_fn` is provided then `biases_initializer` and
      `biases_regularizer` are ignored and `biases` are not created nor added.
      default set to None for no normalizer function
    normalizer_params: Normalization function parameters.
    weights_initializer: An initializer for the weights.
    weights_regularizer: Optional regularizer for the weights.
    biases_initializer: An initializer for the biases. If None skip biases.
    biases_regularizer: Optional regularizer for the biases.
    reuse: Whether or not the layer and its variables should be reused. To be
      able to reuse the layer scope must be given.
    variables_collections: Optional list of collections for all the variables or
      a dictionary containing a different list of collection per variable.
    outputs_collections: Collection to add the outputs.
    trainable: Whether or not the variables should be trainable or not.
    scope: Optional scope for variable_scope.

  Returns:
    A tensor representing the output of the operation.

  Raises:
    ValueError: If 'kernel_size' is not a list of length 2.
    ValueError: If `data_format` is neither `NHWC` nor `NCHW`.
    ValueError: If `C` dimension of `inputs` is None.
  """
  layer_variable_getter = _build_variable_getter(
      {'bias': 'biases', 'kernel': 'weights'})

  with variable_scope.variable_scope(
      scope, 'Conv2d_transpose', [inputs], reuse=reuse,
      custom_getter=layer_variable_getter) as sc:
    if data_format not in (DATA_FORMAT_NCHW, DATA_FORMAT_NHWC):
      raise ValueError('data_format has to be either NCHW or NHWC.')

    inputs = ops.convert_to_tensor(inputs)

    df = ('channels_first' if data_format and data_format.startswith('NC')
          else 'channels_last')
    layer = convolutional_layers.Convolution2DTranspose(
        filters=num_outputs,
        kernel_size=kernel_size,
        strides=stride,
        padding=padding,
        data_format=df,
        activation=None,
        use_bias=not normalizer_fn and biases_initializer,
        kernel_initializer=weights_initializer,
        bias_initializer=biases_initializer,
        kernel_regularizer=weights_regularizer,
        bias_regularizer=biases_regularizer,
        activity_regularizer=None,
        trainable=trainable,
        name=sc.name,
        dtype=inputs.dtype.base_dtype,
        _scope=sc,
        _reuse=reuse)
    outputs = layer.apply(inputs)

    # Add variables to collections.
    _add_variable_to_collections(layer.kernel, variables_collections, 'weights')
    if layer.bias is not None:
      _add_variable_to_collections(layer.bias, variables_collections, 'biases')

    if normalizer_fn is not None:
      normalizer_params = normalizer_params or {}
      outputs = normalizer_fn(outputs, **normalizer_params)

    if activation_fn is not None:
      outputs = activation_fn(outputs)
    return utils.collect_named_outputs(outputs_collections, sc.name, outputs)


@add_arg_scope
def convolution3d_transpose(
    inputs,
    num_outputs,
    kernel_size,
    stride=1,
    padding='SAME',
    data_format=DATA_FORMAT_NDHWC,
    activation_fn=nn.relu,
    normalizer_fn=None,
    normalizer_params=None,
    weights_initializer=initializers.xavier_initializer(),
    weights_regularizer=None,
    biases_initializer=init_ops.zeros_initializer(),
    biases_regularizer=None,
    reuse=None,
    variables_collections=None,
    outputs_collections=None,
    trainable=True,
    scope=None):
  """Adds a convolution3d_transpose with an optional batch normalization layer.

  The function creates a variable called `weights`, representing the
  kernel, that is convolved with the input. If `batch_norm_params` is `None`, a
  second variable called 'biases' is added to the result of the operation.
  Args:
    inputs: A 5-D `Tensor` of type `float` and shape
      `[batch, depth, height, width, in_channels]` for `NDHWC` data format or
      `[batch, in_channels, depth, height, width]` for `NCDHW` data format.
    num_outputs: Integer, the number of output filters.
    kernel_size: A list of length 3 holding the [kernel_depth, kernel_height,
      kernel_width] of the filters. Can be an int if both values are the same.
    stride: A list of length 3: [stride_depth, stride_height, stride_width].
      Can be an int if both strides are the same.  Note that presently
      both strides must have the same value.
    padding: One of 'VALID' or 'SAME'.
    data_format: A string. `NDHWC` (default) and `NCDHW` are supported.
    activation_fn: Activation function. The default value is a ReLU function.
      Explicitly set it to None to skip it and maintain a linear activation.
    normalizer_fn: Normalization function to use instead of `biases`. If
      `normalizer_fn` is provided then `biases_initializer` and
      `biases_regularizer` are ignored and `biases` are not created nor added.
      default set to None for no normalizer function
    normalizer_params: Normalization function parameters.
    weights_initializer: An initializer for the weights.
    weights_regularizer: Optional regularizer for the weights.
    biases_initializer: An initializer for the biases. If None skip biases.
    biases_regularizer: Optional regularizer for the biases.
    reuse: Whether or not the layer and its variables should be reused. To be
      able to reuse the layer scope must be given.
    variables_collections: Optional list of collections for all the variables or
      a dictionary containing a different list of collection per variable.
    outputs_collections: Collection to add the outputs.
    trainable: Whether or not the variables should be trainable or not.
    scope: Optional scope for variable_scope.
  Returns:
    A tensor representing the output of the operation.
  Raises:
    ValueError: If 'kernel_size' is not a list of length 3.
    ValueError: If `data_format` is neither `NDHWC` nor `NCDHW`.
    ValueError: If `C` dimension of `inputs` is None.
  """
  layer_variable_getter = _build_variable_getter(
      {'bias': 'biases', 'kernel': 'weights'})

  with variable_scope.variable_scope(
      scope, 'Conv3d_transpose', [inputs], reuse=reuse,
      custom_getter=layer_variable_getter) as sc:
    if data_format not in (DATA_FORMAT_NCDHW, DATA_FORMAT_NDHWC):
      raise ValueError('data_format has to be either NCDHW or NDHWC.')

    inputs = ops.convert_to_tensor(inputs)

    df = ('channels_first' if data_format and data_format.startswith('NC')
          else 'channels_last')
    layer = convolutional_layers.Convolution3DTranspose(
        filters=num_outputs,
        kernel_size=kernel_size,
        strides=stride,
        padding=padding,
        data_format=df,
        activation=None,
        use_bias=not normalizer_fn and biases_initializer,
        kernel_initializer=weights_initializer,
        bias_initializer=biases_initializer,
        kernel_regularizer=weights_regularizer,
        bias_regularizer=biases_regularizer,
        activity_regularizer=None,
        trainable=trainable,
        name=sc.name,
        dtype=inputs.dtype.base_dtype,
        _scope=sc,
        _reuse=reuse)
    outputs = layer.apply(inputs)

    # Add variables to collections.
    _add_variable_to_collections(layer.kernel, variables_collections, 'weights')
    if layer.bias is not None:
      _add_variable_to_collections(layer.bias, variables_collections, 'biases')

    if normalizer_fn is not None:
      normalizer_params = normalizer_params or {}
      outputs = normalizer_fn(outputs, **normalizer_params)

    if activation_fn is not None:
      outputs = activation_fn(outputs)
    return utils.collect_named_outputs(outputs_collections, sc.name, outputs)


@add_arg_scope
def dropout(inputs,
            keep_prob=0.5,
            noise_shape=None,
            is_training=True,
            outputs_collections=None,
            scope=None,
            seed=None):
  """Returns a dropout op applied to the input.

  With probability `keep_prob`, outputs the input element scaled up by
  `1 / keep_prob`, otherwise outputs `0`.  The scaling is so that the expected
  sum is unchanged.

  Args:
    inputs: The tensor to pass to the nn.dropout op.
    keep_prob: A scalar `Tensor` with the same type as x. The probability
      that each element is kept.
    noise_shape: A 1-D `Tensor` of type `int32`, representing the
      shape for randomly generated keep/drop flags.
    is_training: A bool `Tensor` indicating whether or not the model
      is in training mode. If so, dropout is applied and values scaled.
      Otherwise, inputs is returned.
    outputs_collections: Collection to add the outputs.
    scope: Optional scope for name_scope.
    seed: A Python integer. Used to create random seeds. See
      @{tf.set_random_seed} for behavior.

  Returns:
    A tensor representing the output of the operation.
  """
  with variable_scope.variable_scope(
      scope, 'Dropout', [inputs], custom_getter=_model_variable_getter) as sc:
    inputs = ops.convert_to_tensor(inputs)
    layer = core_layers.Dropout(rate=1 - keep_prob,
                                noise_shape=noise_shape,
                                seed=seed,
                                name=sc.name,
                                _scope=sc)
    outputs = layer.apply(inputs, training=is_training)
    return utils.collect_named_outputs(outputs_collections, sc.name, outputs)


@add_arg_scope
def flatten(inputs,
            outputs_collections=None,
            scope=None):
  """Flattens the input while maintaining the batch_size.

    Assumes that the first dimension represents the batch.

  Args:
    inputs: A tensor of size [batch_size, ...].
    outputs_collections: Collection to add the outputs.
    scope: Optional scope for name_scope.

  Returns:
    A flattened tensor with shape [batch_size, k].
  Raises:
    ValueError: If inputs rank is unknown or less than 2.
  """
  with ops.name_scope(scope, 'Flatten', [inputs]) as sc:
    inputs = ops.convert_to_tensor(inputs)
    outputs = core_layers.flatten(inputs)
    return utils.collect_named_outputs(outputs_collections, sc, outputs)


def _sparse_inner_flatten(inputs, new_rank):
  """Helper function for `inner_flatten`."""
  inputs_rank = inputs.dense_shape.get_shape().as_list()[0]
  if inputs_rank < new_rank:
    raise ValueError(
        'Inputs has rank less than new_rank. {} must have rank at least'
        ' {}. Received rank {}, shape {}'.format(inputs, new_rank, inputs_rank,
                                                 inputs.get_shape()))

  outer_dimensions = inputs.dense_shape[:new_rank - 1]
  inner_dimensions = inputs.dense_shape[new_rank - 1:]
  new_shape = array_ops.concat((outer_dimensions,
                                [math_ops.reduce_prod(inner_dimensions)]), 0)
  flattened = sparse_ops.sparse_reshape(inputs, new_shape)
  return flattened


def _dense_inner_flatten(inputs, new_rank):
  """Helper function for `inner_flatten`."""
  rank_assertion = check_ops.assert_rank_at_least(
      inputs, new_rank, message='inputs has rank less than new_rank')
  with ops.control_dependencies([rank_assertion]):
    outer_dimensions = array_ops.strided_slice(
        array_ops.shape(inputs), [0], [new_rank - 1])
    new_shape = array_ops.concat((outer_dimensions, [-1]), 0)
    reshaped = array_ops.reshape(inputs, new_shape)

  # if `new_rank` is an integer, try to calculate new shape.
  if isinstance(new_rank, six.integer_types):
    static_shape = inputs.get_shape()
    if static_shape is not None and static_shape.dims is not None:
      static_shape = static_shape.as_list()
      static_outer_dims = static_shape[:new_rank - 1]
      static_inner_dims = static_shape[new_rank - 1:]
      flattened_dimension = 1
      for inner_dim in static_inner_dims:
        if inner_dim is None:
          flattened_dimension = None
          break
        flattened_dimension *= inner_dim
      reshaped.set_shape(static_outer_dims + [flattened_dimension])
  return reshaped


@add_arg_scope
def _inner_flatten(inputs, new_rank, output_collections=None, scope=None):
  """Flattens inner dimensions of `inputs`, returns a Tensor with `new_rank`.

  For example:
  '''
      x = tf.random_uniform(shape=[1, 2, 3, 4, 5, 6])
      y = _inner_flatten(x, 4)
      assert y.get_shape().as_list() == [1, 2, 3, (4 * 5 * 6)]
  '''
  This layer will fail at run time if `new_rank` is greater than the current
  rank of `inputs`.

  Args:
    inputs: A `Tensor` or `SparseTensor`.
    new_rank: The desired rank of the returned `Tensor` or `SparseTensor`.
    output_collections: Collection to which the outputs will be added.
    scope: Optional scope for `name_scope`.
  Returns:
    A `Tensor` or `SparseTensor` conataining the same values as `inputs`, but
    with innermost dimensions flattened to obtain rank `new_rank`.

  Raises:
    TypeError: `inputs` is not a `Tensor` or `SparseTensor`.
  """
  with ops.name_scope(scope, 'InnerFlatten', [inputs, new_rank]) as sc:
    if isinstance(inputs, sparse_tensor.SparseTensor):
      flattened = _sparse_inner_flatten(inputs, new_rank)
    else:
      inputs = ops.convert_to_tensor(inputs)
      flattened = _dense_inner_flatten(inputs, new_rank)
  return utils.collect_named_outputs(output_collections, sc, flattened)


def _model_variable_getter(getter, name, shape=None, dtype=None,
                           initializer=None, regularizer=None, trainable=True,
                           collections=None, caching_device=None,
                           partitioner=None, rename=None, use_resource=None,
                           **_):
  """Getter that uses model_variable for compatibility with core layers."""
  short_name = name.split('/')[-1]
  if rename and short_name in rename:
    name_components = name.split('/')
    name_components[-1] = rename[short_name]
    name = '/'.join(name_components)
  return variables.model_variable(
      name, shape=shape, dtype=dtype, initializer=initializer,
      regularizer=regularizer, collections=collections, trainable=trainable,
      caching_device=caching_device, partitioner=partitioner,
      custom_getter=getter, use_resource=use_resource)


def _build_variable_getter(rename=None):
  """Build a model variable getter that respects scope getter and renames."""
  # VariableScope will nest the getters
  def layer_variable_getter(getter, *args, **kwargs):
    kwargs['rename'] = rename
    return _model_variable_getter(getter, *args, **kwargs)
  return layer_variable_getter


def _add_variable_to_collections(variable, collections_set, collections_name):
  """Adds variable (or all its parts) to all collections with that name."""
  collections = utils.get_variable_collections(
      collections_set, collections_name) or []
  variables_list = [variable]
  if isinstance(variable, tf_variables.PartitionedVariable):
    variables_list = [v for v in variable]
  for collection in collections:
    for var in variables_list:
      if var not in ops.get_collection(collection):
        ops.add_to_collection(collection, var)


@add_arg_scope
def fully_connected(inputs,
                    num_outputs,
                    activation_fn=nn.relu,
                    normalizer_fn=None,
                    normalizer_params=None,
                    weights_initializer=initializers.xavier_initializer(),
                    weights_regularizer=None,
                    biases_initializer=init_ops.zeros_initializer(),
                    biases_regularizer=None,
                    reuse=None,
                    variables_collections=None,
                    outputs_collections=None,
                    trainable=True,
                    scope=None):
  """Adds a fully connected layer.

  `fully_connected` creates a variable called `weights`, representing a fully
  connected weight matrix, which is multiplied by the `inputs` to produce a
  `Tensor` of hidden units. If a `normalizer_fn` is provided (such as
  `batch_norm`), it is then applied. Otherwise, if `normalizer_fn` is
  None and a `biases_initializer` is provided then a `biases` variable would be
  created and added the hidden units. Finally, if `activation_fn` is not `None`,
  it is applied to the hidden units as well.

  Note: that if `inputs` have a rank greater than 2, then `inputs` is flattened
  prior to the initial matrix multiply by `weights`.

  Args:
    inputs: A tensor of at least rank 2 and static value for the last dimension;
      i.e. `[batch_size, depth]`, `[None, None, None, channels]`.
    num_outputs: Integer or long, the number of output units in the layer.
    activation_fn: Activation function. The default value is a ReLU function.
      Explicitly set it to None to skip it and maintain a linear activation.
    normalizer_fn: Normalization function to use instead of `biases`. If
      `normalizer_fn` is provided then `biases_initializer` and
      `biases_regularizer` are ignored and `biases` are not created nor added.
      default set to None for no normalizer function
    normalizer_params: Normalization function parameters.
    weights_initializer: An initializer for the weights.
    weights_regularizer: Optional regularizer for the weights.
    biases_initializer: An initializer for the biases. If None skip biases.
    biases_regularizer: Optional regularizer for the biases.
    reuse: Whether or not the layer and its variables should be reused. To be
      able to reuse the layer scope must be given.
    variables_collections: Optional list of collections for all the variables or
      a dictionary containing a different list of collections per variable.
    outputs_collections: Collection to add the outputs.
    trainable: If `True` also add variables to the graph collection
      `GraphKeys.TRAINABLE_VARIABLES` (see tf.Variable).
    scope: Optional scope for variable_scope.

  Returns:
     The tensor variable representing the result of the series of operations.

  Raises:
    ValueError: If x has rank less than 2 or if its last dimension is not set.
  """
  if not isinstance(num_outputs, six.integer_types):
    raise ValueError(
        'num_outputs should be int or long, got %s.' % (num_outputs,))

  layer_variable_getter = _build_variable_getter({'bias': 'biases',
                                                  'kernel': 'weights'})

  with variable_scope.variable_scope(
      scope, 'fully_connected', [inputs],
      reuse=reuse, custom_getter=layer_variable_getter) as sc:
    inputs = ops.convert_to_tensor(inputs)
    layer = core_layers.Dense(
        units=num_outputs,
        activation=None,
        use_bias=not normalizer_fn and biases_initializer,
        kernel_initializer=weights_initializer,
        bias_initializer=biases_initializer,
        kernel_regularizer=weights_regularizer,
        bias_regularizer=biases_regularizer,
        activity_regularizer=None,
        trainable=trainable,
        name=sc.name,
        dtype=inputs.dtype.base_dtype,
        _scope=sc,
        _reuse=reuse)
    outputs = layer.apply(inputs)

    # Add variables to collections.
    _add_variable_to_collections(layer.kernel, variables_collections, 'weights')
    if layer.bias is not None:
      _add_variable_to_collections(layer.bias, variables_collections, 'biases')

    # Apply normalizer function / layer.
    if normalizer_fn is not None:
      if not normalizer_params:
        normalizer_params = {}
      outputs = normalizer_fn(outputs, **normalizer_params)

    if activation_fn is not None:
      outputs = activation_fn(outputs)

    return utils.collect_named_outputs(outputs_collections, sc.name, outputs)


class GDN(base.Layer):
  """Generalized divisive normalization layer.

  Based on the papers:

    "Density Modeling of Images using a Generalized Normalization
    Transformation"

    Johannes Ballé, Valero Laparra, Eero P. Simoncelli

    https://arxiv.org/abs/1511.06281

    "End-to-end Optimized Image Compression"

    Johannes Ballé, Valero Laparra, Eero P. Simoncelli

    https://arxiv.org/abs/1611.01704

  Implements an activation function that is essentially a multivariate
  generalization of a particular sigmoid-type function:

  ```
  y[i] = x[i] / sqrt(beta[i] + sum_j(gamma[j, i] * x[j]))
  ```

  where `i` and `j` run over channels. This implementation never sums across
  spatial dimensions. It is similar to local response normalization, but much
  more flexible, as `beta` and `gamma` are trainable parameters.

  Arguments:
    inverse: If `False` (default), compute GDN response. If `True`, compute IGDN
      response (one step of fixed point iteration to invert GDN; the division
      is replaced by multiplication).
    beta_min: Lower bound for beta, to prevent numerical error from causing
      square root of zero or negative values.
    gamma_init: The gamma matrix will be initialized as the identity matrix
      multiplied with this value. If set to zero, the layer is effectively
      initialized to the identity operation, since beta is initialized as one.
      A good default setting is somewhere between 0 and 0.5.
    reparam_offset: Offset added to the reparameterization of beta and gamma.
      The reparameterization of beta and gamma as their square roots lets the
      training slow down when their values are close to zero, which is desirable
      as small values in the denominator can lead to a situation where gradient
      noise on beta/gamma leads to extreme amounts of noise in the GDN
      activations. However, without the offset, we would get zero gradients if
      any elements of beta or gamma were exactly zero, and thus the training
      could get stuck. To prevent this, we add this small constant. The default
      value was empirically determined as a good starting point. Making it
      bigger potentially leads to more gradient noise on the activations, making
      it too small may lead to numerical precision issues.
    data_format: Format of input tensor. Currently supports `'channels_first'`
      and `'channels_last'`.
    activity_regularizer: Regularizer function for the output.
    trainable: Boolean, if `True`, also add variables to the graph collection
      `GraphKeys.TRAINABLE_VARIABLES` (see `tf.Variable`).
    name: String, the name of the layer. Layers with the same name will
      share weights, but to avoid mistakes we require `reuse=True` in such
      cases.

  Properties:
    inverse: Boolean, whether GDN is computed (`True`) or IGDN (`False`).
    data_format: Format of input tensor. Currently supports `'channels_first'`
      and `'channels_last'`.
    beta: The beta parameter as defined above (1D `Tensor`).
    gamma: The gamma parameter as defined above (2D `Tensor`).
  """

  def __init__(self,
               inverse=False,
               beta_min=1e-6,
               gamma_init=.1,
               reparam_offset=2 ** -18,
               data_format='channels_last',
               activity_regularizer=None,
               trainable=True,
               name=None,
               **kwargs):
    super(GDN, self).__init__(trainable=trainable, name=name,
                              activity_regularizer=activity_regularizer,
                              **kwargs)
    self.inverse = inverse
    self._beta_min = beta_min
    self._gamma_init = gamma_init
    self._reparam_offset = reparam_offset
    self.data_format = data_format
    self._channel_axis()  # trigger ValueError early
    self.input_spec = base.InputSpec(min_ndim=3, max_ndim=5)

  def _channel_axis(self):
    try:
      return {'channels_first': 1, 'channels_last': -1}[self.data_format]
    except KeyError:
      raise ValueError('Unsupported `data_format` for GDN layer: {}.'.format(
          self.data_format))

  @staticmethod
  def _lower_bound(inputs, bound, name=None):
    """Same as tf.maximum, but with helpful gradient for inputs < bound.

    The gradient is overwritten so that it is passed through if the input is not
    hitting the bound. If it is, only gradients that push `inputs` higher than
    the bound are passed through. No gradients are passed through to the bound.

    Args:
      inputs: input tensor
      bound: lower bound for the input tensor
      name: name for this op

    Returns:
      tf.maximum(inputs, bound)
    """
    with ops.name_scope(name, 'GDNLowerBound', [inputs, bound]) as scope:
      inputs = ops.convert_to_tensor(inputs, name='inputs')
      bound = ops.convert_to_tensor(bound, name='bound')
      with ops.get_default_graph().gradient_override_map(
          {'Maximum': 'GDNLowerBound'}):
        return math_ops.maximum(inputs, bound, name=scope)

  @staticmethod
  def _lower_bound_grad(op, grad):
    """Gradient for `_lower_bound`.

    Args:
      op: the tensorflow op for which to calculate a gradient
      grad: gradient with respect to the output of the op

    Returns:
      gradients with respect to the inputs of the op
    """
    inputs = op.inputs[0]
    bound = op.inputs[1]
    pass_through_if = math_ops.logical_or(inputs >= bound, grad < 0)
    return [math_ops.cast(pass_through_if, grad.dtype) * grad, None]

  def build(self, input_shape):
    channel_axis = self._channel_axis()
    input_shape = tensor_shape.TensorShape(input_shape)
    num_channels = input_shape[channel_axis].value
    if num_channels is None:
      raise ValueError('The channel dimension of the inputs to `GDN` '
                       'must be defined.')
    self._input_rank = input_shape.ndims
    self.input_spec = base.InputSpec(ndim=input_shape.ndims,
                                     axes={channel_axis: num_channels})

    pedestal = array_ops.constant(self._reparam_offset ** 2, dtype=self.dtype)
    beta_bound = array_ops.constant(
        (self._beta_min + self._reparam_offset ** 2) ** .5, dtype=self.dtype)
    gamma_bound = array_ops.constant(self._reparam_offset, dtype=self.dtype)

    def beta_initializer(shape, dtype=None, partition_info=None):
      del partition_info  # unused
      return math_ops.sqrt(array_ops.ones(shape, dtype=dtype) + pedestal)

    def gamma_initializer(shape, dtype=None, partition_info=None):
      del partition_info  # unused
      assert len(shape) == 2
      assert shape[0] == shape[1]
      eye = linalg_ops.eye(shape[0], dtype=dtype)
      return math_ops.sqrt(self._gamma_init * eye + pedestal)

    beta = self.add_variable('reparam_beta',
                             shape=[num_channels],
                             initializer=beta_initializer,
                             dtype=self.dtype,
                             trainable=True)
    beta = self._lower_bound(beta, beta_bound)
    self.beta = math_ops.square(beta) - pedestal

    gamma = self.add_variable('reparam_gamma',
                              shape=[num_channels, num_channels],
                              initializer=gamma_initializer,
                              dtype=self.dtype,
                              trainable=True)
    gamma = self._lower_bound(gamma, gamma_bound)
    self.gamma = math_ops.square(gamma) - pedestal

    self.built = True

  def call(self, inputs):
    inputs = ops.convert_to_tensor(inputs, dtype=self.dtype)
    ndim = self._input_rank

    shape = self.gamma.get_shape().as_list()
    gamma = array_ops.reshape(self.gamma, (ndim - 2) * [1] + shape)

    # Compute normalization pool.
    if self.data_format == 'channels_first':
      norm_pool = nn.convolution(math_ops.square(inputs), gamma, 'VALID',
                                 data_format='NC' + 'DHW'[-(ndim - 2):])
      if ndim == 3:
        norm_pool = array_ops.expand_dims(norm_pool, 2)
        norm_pool = nn.bias_add(norm_pool, self.beta, data_format='NCHW')
        norm_pool = array_ops.squeeze(norm_pool, [2])
      elif ndim == 5:
        shape = array_ops.shape(norm_pool)
        norm_pool = array_ops.reshape(norm_pool, shape[:3] + [-1])
        norm_pool = nn.bias_add(norm_pool, self.beta, data_format='NCHW')
        norm_pool = array_ops.reshape(norm_pool, shape)
      else:  # ndim == 4
        norm_pool = nn.bias_add(norm_pool, self.beta, data_format='NCHW')
    else:  # channels_last
      norm_pool = nn.convolution(math_ops.square(inputs), gamma, 'VALID')
      norm_pool = nn.bias_add(norm_pool, self.beta, data_format='NHWC')
    norm_pool = math_ops.sqrt(norm_pool)

    if self.inverse:
      outputs = inputs * norm_pool
    else:
      outputs = inputs / norm_pool
    outputs.set_shape(inputs.get_shape())
    return outputs

  def _compute_output_shape(self, input_shape):
    channel_axis = self._channel_axis()
    input_shape = tensor_shape.TensorShape(input_shape)
    if not 3 <= input_shape.ndim <= 5:
      raise ValueError('`input_shape` must be of rank 3 to 5, inclusive.')
    if input_shape[channel_axis].value is None:
      raise ValueError(
          'The channel dimension of `input_shape` must be defined.')
    return input_shape


ops.RegisterGradient('GDNLowerBound')(GDN._lower_bound_grad)  # pylint:disable=protected-access


def gdn(inputs,
        inverse=False,
        beta_min=1e-6,
        gamma_init=.1,
        reparam_offset=2 ** -18,
        data_format='channels_last',
        activity_regularizer=None,
        trainable=True,
        name=None,
        reuse=None):
  """Functional interface for GDN layer.

  Based on the papers:

    "Density Modeling of Images using a Generalized Normalization
    Transformation"
    Johannes Ballé, Valero Laparra, Eero P. Simoncelli
    https://arxiv.org/abs/1511.06281

    "End-to-end Optimized Image Compression"
    Johannes Ballé, Valero Laparra, Eero P. Simoncelli
    https://arxiv.org/abs/1611.01704

  Implements an activation function that is essentially a multivariate
  generalization of a particular sigmoid-type function:

  ```
  y[i] = x[i] / sqrt(beta[i] + sum_j(gamma[j, i] * x[j]))
  ```

  where `i` and `j` run over channels. This implementation never sums across
  spatial dimensions. It is similar to local response normalization, but much
  more flexible, as `beta` and `gamma` are trainable parameters.

  Args:
    inputs: Tensor input.
    inverse: If `False` (default), compute GDN response. If `True`, compute IGDN
      response (one step of fixed point iteration to invert GDN; the division
      is replaced by multiplication).
    beta_min: Lower bound for beta, to prevent numerical error from causing
      square root of zero or negative values.
    gamma_init: The gamma matrix will be initialized as the identity matrix
      multiplied with this value. If set to zero, the layer is effectively
      initialized to the identity operation, since beta is initialized as one.
      A good default setting is somewhere between 0 and 0.5.
    reparam_offset: Offset added to the reparameterization of beta and gamma.
      The reparameterization of beta and gamma as their square roots lets the
      training slow down when their values are close to zero, which is desirable
      as small values in the denominator can lead to a situation where gradient
      noise on beta/gamma leads to extreme amounts of noise in the GDN
      activations. However, without the offset, we would get zero gradients if
      any elements of beta or gamma were exactly zero, and thus the training
      could get stuck. To prevent this, we add this small constant. The default
      value was empirically determined as a good starting point. Making it
      bigger potentially leads to more gradient noise on the activations, making
      it too small may lead to numerical precision issues.
    data_format: Format of input tensor. Currently supports `'channels_first'`
      and `'channels_last'`.
    activity_regularizer: Regularizer function for the output.
    trainable: Boolean, if `True`, also add variables to the graph collection
      `GraphKeys.TRAINABLE_VARIABLES` (see `tf.Variable`).
    name: String, the name of the layer. Layers with the same name will
      share weights, but to avoid mistakes we require `reuse=True` in such
      cases.
    reuse: Boolean, whether to reuse the weights of a previous layer by the same
      name.

  Returns:
    Output tensor.
  """
  layer = GDN(inverse=inverse,
              beta_min=beta_min,
              gamma_init=gamma_init,
              reparam_offset=reparam_offset,
              data_format=data_format,
              activity_regularizer=activity_regularizer,
              trainable=trainable,
              name=name,
              dtype=inputs.dtype.base_dtype,
              _scope=name,
              _reuse=reuse)
  return layer.apply(inputs)


@add_arg_scope
def layer_norm(inputs,
               center=True,
               scale=True,
               activation_fn=None,
               reuse=None,
               variables_collections=None,
               outputs_collections=None,
               trainable=True,
               begin_norm_axis=1,
               begin_params_axis=-1,
               scope=None):
  """Adds a Layer Normalization layer.

  Based on the paper:

    "Layer Normalization"

    Jimmy Lei Ba, Jamie Ryan Kiros, Geoffrey E. Hinton

    https://arxiv.org/abs/1607.06450.

  Can be used as a normalizer function for conv2d and fully_connected.

  Given a tensor `inputs` of rank `R`, moments are calculated and normalization
  is performed over axes `begin_norm_axis ... R - 1`.  Scaling and centering,
  if requested, is performed over axes `begin_params_axis .. R - 1`.

  By default, `begin_norm_axis = 1` and `begin_params_axis = -1`,
  meaning that normalization is performed over all but the first axis
  (the `HWC` if `inputs` is `NHWC`), while the `beta` and `gamma` trainable
  parameters are calculated for the rightmost axis (the `C` if `inputs` is
  `NHWC`).  Scaling and recentering is performed via broadcast of the
  `beta` and `gamma` parameters with the normalized tensor.

  The shapes of `beta` and `gamma` are `inputs.shape[begin_params_axis:]`,
  and this part of the inputs' shape must be fully defined.

  Args:
    inputs: A tensor having rank `R`. The normalization is performed over
      axes `begin_norm_axis ... R - 1` and centering and scaling parameters
      are calculated over `begin_params_axis ... R - 1`.
    center: If True, add offset of `beta` to normalized tensor. If False, `beta`
      is ignored.
    scale: If True, multiply by `gamma`. If False, `gamma` is
      not used. When the next layer is linear (also e.g. `nn.relu`), this can be
      disabled since the scaling can be done by the next layer.
    activation_fn: Activation function, default set to None to skip it and
      maintain a linear activation.
    reuse: Whether or not the layer and its variables should be reused. To be
      able to reuse the layer scope must be given.
    variables_collections: Optional collections for the variables.
    outputs_collections: Collections to add the outputs.
    trainable: If `True` also add variables to the graph collection
      `GraphKeys.TRAINABLE_VARIABLES` (see tf.Variable).
    begin_norm_axis: The first normalization dimension: normalization will be
      performed along dimensions `begin_norm_axis : rank(inputs)`
    begin_params_axis: The first parameter (beta, gamma) dimension: scale
      and centering parameters will have dimensions
      `begin_params_axis : rank(inputs)` and will be broadcast with the
      normalized inputs accordingly.
    scope: Optional scope for `variable_scope`.

  Returns:
    A `Tensor` representing the output of the operation, having the same
    shape and dtype as `inputs`.

  Raises:
    ValueError: If the rank of `inputs` is not known at graph build time,
      or if `inputs.shape[begin_params_axis:]` is not fully defined at
      graph build time.
  """
  with variable_scope.variable_scope(scope, 'LayerNorm', [inputs],
                                     reuse=reuse) as sc:
    inputs = ops.convert_to_tensor(inputs)
    inputs_shape = inputs.shape
    inputs_rank = inputs_shape.ndims
    if inputs_rank is None:
      raise ValueError('Inputs %s has undefined rank.' % inputs.name)
    dtype = inputs.dtype.base_dtype
    if begin_norm_axis < 0:
      begin_norm_axis = inputs_rank + begin_norm_axis
    if begin_params_axis >= inputs_rank or begin_norm_axis >= inputs_rank:
      raise ValueError(
          'begin_params_axis (%d) and begin_norm_axis (%d) '
          'must be < rank(inputs) (%d)'
          % (begin_params_axis, begin_norm_axis, inputs_rank))
    params_shape = inputs_shape[begin_params_axis:]
    if not params_shape.is_fully_defined():
      raise ValueError(
          'Inputs %s: shape(inputs)[%s:] is not fully defined: %s' % (
              inputs.name, begin_params_axis, inputs_shape))
    # Allocate parameters for the beta and gamma of the normalization.
    beta, gamma = None, None
    if center:
      beta_collections = utils.get_variable_collections(variables_collections,
                                                        'beta')
      beta = variables.model_variable(
          'beta',
          shape=params_shape,
          dtype=dtype,
          initializer=init_ops.zeros_initializer(),
          collections=beta_collections,
          trainable=trainable)
    if scale:
      gamma_collections = utils.get_variable_collections(variables_collections,
                                                         'gamma')
      gamma = variables.model_variable(
          'gamma',
          shape=params_shape,
          dtype=dtype,
          initializer=init_ops.ones_initializer(),
          collections=gamma_collections,
          trainable=trainable)
    # Calculate the moments on the last axis (layer activations).
    norm_axes = list(range(begin_norm_axis, inputs_rank))
    mean, variance = nn.moments(inputs, norm_axes, keep_dims=True)
    # Compute layer normalization using the batch_normalization function.
    variance_epsilon = 1e-12
    outputs = nn.batch_normalization(
        inputs, mean, variance, offset=beta, scale=gamma,
        variance_epsilon=variance_epsilon)
    outputs.set_shape(inputs_shape)
    if activation_fn is not None:
      outputs = activation_fn(outputs)
    return utils.collect_named_outputs(outputs_collections, sc.name, outputs)


@add_arg_scope
def max_pool2d(inputs,
               kernel_size,
               stride=2,
               padding='VALID',
               data_format=DATA_FORMAT_NHWC,
               outputs_collections=None,
               scope=None):
  """Adds a 2D Max Pooling op.

  It is assumed that the pooling is done per image but not in batch or channels.

  Args:
    inputs: A 4-D tensor of shape `[batch_size, height, width, channels]` if
      `data_format` is `NHWC`, and `[batch_size, channels, height, width]` if
      `data_format` is `NCHW`.
    kernel_size: A list of length 2: [kernel_height, kernel_width] of the
      pooling kernel over which the op is computed. Can be an int if both
      values are the same.
    stride: A list of length 2: [stride_height, stride_width].
      Can be an int if both strides are the same. Note that presently
      both strides must have the same value.
    padding: The padding method, either 'VALID' or 'SAME'.
    data_format: A string. `NHWC` (default) and `NCHW` are supported.
    outputs_collections: The collections to which the outputs are added.
    scope: Optional scope for name_scope.

  Returns:
    A `Tensor` representing the results of the pooling operation.

  Raises:
    ValueError: If `data_format` is neither `NHWC` nor `NCHW`.
    ValueError: If 'kernel_size' is not a 2-D list
  """
  if data_format not in (DATA_FORMAT_NCHW, DATA_FORMAT_NHWC):
    raise ValueError('data_format has to be either NCHW or NHWC.')
  with ops.name_scope(scope, 'MaxPool2D', [inputs]) as sc:
    inputs = ops.convert_to_tensor(inputs)
    df = ('channels_first' if data_format and data_format.startswith('NC')
          else 'channels_last')
    layer = pooling_layers.MaxPooling2D(pool_size=kernel_size,
                                        strides=stride,
                                        padding=padding,
                                        data_format=df,
                                        _scope=sc)
    outputs = layer.apply(inputs)
    return utils.collect_named_outputs(outputs_collections, sc, outputs)


@add_arg_scope
def max_pool3d(inputs,
               kernel_size,
               stride=2,
               padding='VALID',
               data_format=DATA_FORMAT_NDHWC,
               outputs_collections=None,
               scope=None):
  """Adds a 3D Max Pooling op.

  It is assumed that the pooling is done per image but not in batch or channels.

  Args:
    inputs: A 5-D tensor of shape `[batch_size, depth, height, width, channels]`
      if `data_format` is `NDHWC`, and `[batch_size, channels, depth, height,
      width]` if `data_format` is `NCDHW`.
    kernel_size: A list of length 3: [kernel_depth, kernel_height, kernel_width]
      of the pooling kernel over which the op is computed. Can be an int if both
      values are the same.
    stride: A list of length 3: [stride_depth, stride_height, stride_width].
      Can be an int if both strides are the same. Note that presently
      both strides must have the same value.
    padding: The padding method, either 'VALID' or 'SAME'.
    data_format: A string. `NDHWC` (default) and `NCDHW` are supported.
    outputs_collections: The collections to which the outputs are added.
    scope: Optional scope for name_scope.

  Returns:
    A `Tensor` representing the results of the pooling operation.

  Raises:
    ValueError: If `data_format` is neither `NDHWC` nor `NCDHW`.
    ValueError: If 'kernel_size' is not a 3-D list
  """
  if data_format not in (DATA_FORMAT_NCDHW, DATA_FORMAT_NDHWC):
    raise ValueError('data_format has to be either NCDHW or NDHWC.')
  with ops.name_scope(scope, 'MaxPool3D', [inputs]) as sc:
    inputs = ops.convert_to_tensor(inputs)
    df = ('channels_first' if data_format and data_format.startswith('NC')
          else 'channels_last')
    layer = pooling_layers.MaxPooling3D(pool_size=kernel_size,
                                        strides=stride,
                                        padding=padding,
                                        data_format=df,
                                        _scope=sc)
    outputs = layer.apply(inputs)
    return utils.collect_named_outputs(outputs_collections, sc, outputs)


@add_arg_scope
def pool(inputs,
         kernel_size,
         pooling_type,
         padding='VALID',
         data_format=None,
         dilation_rate=1,
         stride=1,
         outputs_collections=None,
         scope=None):
  # pylint: disable=line-too-long
  """Adds a pooling op.


  Args:
    inputs: Tensor of rank N+2, of shape
      `[batch_size] + input_spatial_shape + [num_channels]` if data_format does
      not start with "NC" (default), or
      `[batch_size, num_channels] + input_spatial_shape` if data_format starts
      with "NC".  Pooling happens over the spatial dimensions only.
    kernel_size: Sequence of N ints >= 1.  Can also be a single integer to
      specify the same value for all spatial dimensions.
    pooling_type: Specifies pooling operation, must be "AVG" or "MAX".
    padding: The padding algorithm, must be "SAME" or "VALID".
    data_format: A string or None.  Specifies whether the channel dimension of
      the `input` and output is the last dimension (default, or if `data_format`
      does not start with "NC"), or the second dimension (if `data_format`
      starts with "NC").  For N=1, the valid values are "NWC" (default) and
      "NCW".  For N=2, the valid values are "NHWC" (default) and "NCHW".
      For N=3, the valid values are "NDHWC" (default) and "NCDHW".
    dilation_rate: Optional.  Dilation rate.  Sequence of N ints >= 1.  Defaults
      to [1]*N.  Can also be a single integer to specify the same value for all
      spatial dimensions.  If any value of dilation_rate is > 1, then all values
      of stride must be 1.
    stride: Optional.  Sequence of N ints >= 1.  Defaults to [1]*N.  Can also be
      a single integer to specify the same value for all spatial dimensions.  If
      any value of stride is > 1, then all values of dilation_rate must be 1.
    outputs_collections: The collections to which the outputs are added.
    scope: Optional scope for name_scope.

  Returns:
    A `Tensor` representing the results of the pooling operation.

  Raises:
    ValueError: If arguments are invalid.

  """
  # pylint: enable=line-too-long
  with ops.name_scope(scope, '%s_pool' %
                      (pooling_type.lower()), [inputs]) as sc:
    inputs = ops.convert_to_tensor(inputs)
    input_rank = inputs.get_shape().ndims
    if input_rank is None:
      raise ValueError('Rank of inputs must be known')
    if input_rank < 3:
      raise ValueError('Rank of inputs must be >= 3')
    num_spatial_dims = input_rank - 2
    output = nn.pool(
        input=inputs,
        window_shape=utils.n_positive_integers(num_spatial_dims, kernel_size),
        pooling_type=pooling_type,
        padding=padding,
        data_format=data_format,
        dilation_rate=utils.n_positive_integers(num_spatial_dims,
                                                dilation_rate),
        strides=utils.n_positive_integers(num_spatial_dims, stride),
        name=sc)
    return utils.collect_named_outputs(outputs_collections, sc, output)


@add_arg_scope
def one_hot_encoding(labels,
                     num_classes,
                     on_value=1.0,
                     off_value=0.0,
                     outputs_collections=None,
                     scope=None):
  """Transform numeric labels into onehot_labels using `tf.one_hot`.

  Args:
    labels: [batch_size] target labels.
    num_classes: Total number of classes.
    on_value: A scalar defining the on-value.
    off_value: A scalar defining the off-value.
    outputs_collections: Collection to add the outputs.
    scope: Optional scope for name_scope.

  Returns:
    One-hot encoding of the labels.
  """
  with ops.name_scope(scope, 'OneHotEncoding', [labels, num_classes]) as sc:
    labels = ops.convert_to_tensor(labels)
    if labels.dtype == dtypes.int32:
      labels = standard_ops.to_int64(labels)
    outputs = standard_ops.one_hot(labels,
                                   num_classes,
                                   on_value=on_value,
                                   off_value=off_value)
    return utils.collect_named_outputs(outputs_collections, sc, outputs)


def _apply_activation(y, activation_fn, output_collections):
  if activation_fn is not None:
    y = activation_fn(y)
  ops.add_to_collections(list(output_collections or []) +
                         [ops.GraphKeys.ACTIVATIONS], y)
  return y


def repeat(inputs, repetitions, layer, *args, **kwargs):
  """Applies the same layer with the same arguments repeatedly.

  ```python
    y = repeat(x, 3, conv2d, 64, [3, 3], scope='conv1')
    # It is equivalent to:

    x = conv2d(x, 64, [3, 3], scope='conv1/conv1_1')
    x = conv2d(x, 64, [3, 3], scope='conv1/conv1_2')
    y = conv2d(x, 64, [3, 3], scope='conv1/conv1_3')
  ```

  If the `scope` argument is not given in `kwargs`, it is set to
  `layer.__name__`, or `layer.func.__name__` (for `functools.partial`
  objects). If neither `__name__` nor `func.__name__` is available, the
  layers are called with `scope='stack'`.

  Args:
    inputs: A `Tensor` suitable for layer.
    repetitions: Int, number of repetitions.
    layer: A layer with arguments `(inputs, *args, **kwargs)`
    *args: Extra args for the layer.
    **kwargs: Extra kwargs for the layer.

  Returns:
    A tensor result of applying the layer, repetitions times.
  Raises:
    ValueError: If the op is unknown or wrong.
  """
  scope = kwargs.pop('scope', None)
  with variable_scope.variable_scope(scope, 'Repeat', [inputs]):
    inputs = ops.convert_to_tensor(inputs)
    if scope is None:
      if hasattr(layer, '__name__'):
        scope = layer.__name__
      elif hasattr(layer, 'func') and hasattr(layer.func, '__name__'):
        scope = layer.func.__name__  # In case layer is a functools.partial.
      else:
        scope = 'repeat'
    outputs = inputs
    for i in range(repetitions):
      kwargs['scope'] = scope + '_' + str(i+1)
      outputs = layer(outputs, *args, **kwargs)
    return outputs


def _scale_gradient_shape(op):
  """Shape helper function for scale_gradient function below."""
  return [op.inputs[0].shape]


def _scale_gradient_grad(op, grad):
  """Python gradient helper function for scale_gradient function below."""
  return [grad * op.inputs[1], None]


@function.Defun(python_grad_func=_scale_gradient_grad,
                shape_func=_scale_gradient_shape)
def scale_gradient(inputs, gradient_multiplier):
  """Identity operation, but with the gradient multiplied by a tensor.

  The TensorFlow gradient system will compute the gradient with respect to
  `inputs` as the product of the gradient with respect to the `output`
  multiplied by a specified `gradient_multiplier` tensor.  If
  `gradient_multiplier` is equal to 1, then this results in the true gradient.
  Otherwise, it results in a scaled gradient.

  This can be useful for adjusting the relative learning rate of different
  parameter tensors when performing gradient descent, and because this rescaling
  can be inserted at arbitrary locations within a graph, is often more
  convenient to apply than simply rescaling the final computed gradients.

  Args:
    inputs: Tensor to be output.
    gradient_multiplier: Tensor by which to multiply the gradient with respect
      to `output` to compute the gradient with respect to `inputs`.  Its shape
      must be broadcastable to the shape of `inputs`.

  Returns:
    output Tensor, equal to `inputs`.
  """
  # gradient_multiplier is implicitly saved by decorator, and only used for
  # gradient computation.
  del gradient_multiplier

  return inputs


@add_arg_scope
def separable_convolution2d(
    inputs,
    num_outputs,
    kernel_size,
    depth_multiplier,
    stride=1,
    padding='SAME',
    data_format=DATA_FORMAT_NHWC,
    rate=1,
    activation_fn=nn.relu,
    normalizer_fn=None,
    normalizer_params=None,
    weights_initializer=initializers.xavier_initializer(),
    weights_regularizer=None,
    biases_initializer=init_ops.zeros_initializer(),
    biases_regularizer=None,
    reuse=None,
    variables_collections=None,
    outputs_collections=None,
    trainable=True,
    scope=None):
  """Adds a depth-separable 2D convolution with optional batch_norm layer.

  This op first performs a depthwise convolution that acts separately on
  channels, creating a variable called `depthwise_weights`. If `num_outputs`
  is not None, it adds a pointwise convolution that mixes channels, creating a
  variable called `pointwise_weights`. Then, if `normalizer_fn` is None,
  it adds bias to the result, creating a variable called 'biases', otherwise,
  the `normalizer_fn` is applied. It finally applies an activation function
  to produce the end result.

  Args:
    inputs: A tensor of size [batch_size, height, width, channels].
    num_outputs: The number of pointwise convolution output filters. If is
      None, then we skip the pointwise convolution stage.
    kernel_size: A list of length 2: [kernel_height, kernel_width] of
      of the filters. Can be an int if both values are the same.
    depth_multiplier: The number of depthwise convolution output channels for
      each input channel. The total number of depthwise convolution output
      channels will be equal to `num_filters_in * depth_multiplier`.
    stride: A list of length 2: [stride_height, stride_width], specifying the
      depthwise convolution stride. Can be an int if both strides are the same.
    padding: One of 'VALID' or 'SAME'.
    data_format: A string. `NHWC` (default) and `NCHW` are supported.
    rate: A list of length 2: [rate_height, rate_width], specifying the dilation
      rates for atrous convolution. Can be an int if both rates are the same.
      If any value is larger than one, then both stride values need to be one.
    activation_fn: Activation function. The default value is a ReLU function.
      Explicitly set it to None to skip it and maintain a linear activation.
    normalizer_fn: Normalization function to use instead of `biases`. If
      `normalizer_fn` is provided then `biases_initializer` and
      `biases_regularizer` are ignored and `biases` are not created nor added.
      default set to None for no normalizer function
    normalizer_params: Normalization function parameters.
    weights_initializer: An initializer for the weights.
    weights_regularizer: Optional regularizer for the weights.
    biases_initializer: An initializer for the biases. If None skip biases.
    biases_regularizer: Optional regularizer for the biases.
    reuse: Whether or not the layer and its variables should be reused. To be
      able to reuse the layer scope must be given.
    variables_collections: Optional list of collections for all the variables or
      a dictionary containing a different list of collection per variable.
    outputs_collections: Collection to add the outputs.
    trainable: Whether or not the variables should be trainable or not.
    scope: Optional scope for variable_scope.

  Returns:
    A `Tensor` representing the output of the operation.
  Raises:
    ValueError: If `data_format` is invalid.
  """
  if data_format not in (DATA_FORMAT_NCHW, DATA_FORMAT_NHWC):
    raise ValueError('data_format has to be either NCHW or NHWC.')
  layer_variable_getter = _build_variable_getter(
      {'bias': 'biases',
       'depthwise_kernel': 'depthwise_weights',
       'pointwise_kernel': 'pointwise_weights'})

  with variable_scope.variable_scope(
      scope, 'SeparableConv2d', [inputs], reuse=reuse,
      custom_getter=layer_variable_getter) as sc:
    inputs = ops.convert_to_tensor(inputs)

    df = ('channels_first' if data_format and data_format.startswith('NC')
          else 'channels_last')
    if num_outputs is not None:
      # Apply separable conv using the SeparableConvolution2D layer.
      layer = convolutional_layers.SeparableConvolution2D(
          filters=num_outputs,
          kernel_size=kernel_size,
          strides=stride,
          padding=padding,
          data_format=df,
          dilation_rate=utils.two_element_tuple(rate),
          activation=None,
          depth_multiplier=depth_multiplier,
          use_bias=not normalizer_fn and biases_initializer,
          depthwise_initializer=weights_initializer,
          pointwise_initializer=weights_initializer,
          bias_initializer=biases_initializer,
          depthwise_regularizer=weights_regularizer,
          pointwise_regularizer=weights_regularizer,
          bias_regularizer=biases_regularizer,
          activity_regularizer=None,
          trainable=trainable,
          name=sc.name,
          dtype=inputs.dtype.base_dtype,
          _scope=sc,
          _reuse=reuse)
      outputs = layer.apply(inputs)

      # Add variables to collections.
      _add_variable_to_collections(layer.depthwise_kernel,
                                   variables_collections, 'weights')
      _add_variable_to_collections(layer.pointwise_kernel,
                                   variables_collections, 'weights')
      if layer.bias is not None:
        _add_variable_to_collections(layer.bias,
                                     variables_collections, 'biases')

      if normalizer_fn is not None:
        normalizer_params = normalizer_params or {}
        outputs = normalizer_fn(outputs, **normalizer_params)
    else:
      # Actually apply depthwise conv instead of separable conv.
      dtype = inputs.dtype.base_dtype
      kernel_h, kernel_w = utils.two_element_tuple(kernel_size)
      stride_h, stride_w = utils.two_element_tuple(stride)
      num_filters_in = utils.channel_dimension(
          inputs.get_shape(), df, min_rank=4)
      weights_collections = utils.get_variable_collections(
          variables_collections, 'weights')

      depthwise_shape = [kernel_h, kernel_w,
                         num_filters_in, depth_multiplier]
      depthwise_weights = variables.model_variable(
          'depthwise_weights',
          shape=depthwise_shape,
          dtype=dtype,
          initializer=weights_initializer,
          regularizer=weights_regularizer,
          trainable=trainable,
          collections=weights_collections)
<<<<<<< HEAD
      strides = [1, 1, stride_h, stride_w] if data_format.startswith('NC') else [1, stride_h, stride_w, 1]
=======
      strides = [1, 1, stride_h,
                 stride_w] if data_format.startswith('NC') else [
                     1, stride_h, stride_w, 1
                 ]
>>>>>>> 1ec61faf

      outputs = nn.depthwise_conv2d(inputs, depthwise_weights, strides, padding,
                                    rate=utils.two_element_tuple(rate),
                                    data_format=data_format)
      num_outputs = depth_multiplier * num_filters_in

      if normalizer_fn is not None:
        normalizer_params = normalizer_params or {}
        outputs = normalizer_fn(outputs, **normalizer_params)
      else:
        if biases_initializer is not None:
          biases_collections = utils.get_variable_collections(
              variables_collections, 'biases')
          biases = variables.model_variable('biases',
                                            shape=[num_outputs,],
                                            dtype=dtype,
                                            initializer=biases_initializer,
                                            regularizer=biases_regularizer,
                                            trainable=trainable,
                                            collections=biases_collections)
          outputs = nn.bias_add(outputs, biases, data_format=data_format)

    if activation_fn is not None:
      outputs = activation_fn(outputs)
    return utils.collect_named_outputs(outputs_collections, sc.name, outputs)


@add_arg_scope
def softmax(logits, scope=None):
  """Performs softmax on Nth dimension of N-dimensional logit tensor.

  For two-dimensional logits this reduces to tf.nn.softmax. The N-th dimension
  needs to have a specified number of elements (number of classes).

  Args:
    logits: N-dimensional `Tensor` with logits, where N > 1.
    scope: Optional scope for variable_scope.

  Returns:
    A `Tensor` with same shape and type as logits.
  """
  # TODO(jrru): Add axis argument which defaults to last dimension.
  with variable_scope.variable_scope(scope, 'softmax', [logits]):
    num_logits = utils.last_dimension(logits.get_shape(), min_rank=2)
    logits_2d = array_ops.reshape(logits, [-1, num_logits])
    predictions = nn.softmax(logits_2d)
    predictions = array_ops.reshape(predictions, array_ops.shape(logits))
    if context.in_graph_mode():
      predictions.set_shape(logits.get_shape())
    return predictions


@add_arg_scope
def spatial_softmax(features,
                    temperature=None,
                    name=None,
                    variables_collections=None,
                    trainable=True,
                    data_format='NHWC'):
  """Computes the spatial softmax of a convolutional feature map.

  First computes the softmax over the spatial extent of each channel of a
  convolutional feature map. Then computes the expected 2D position of the
  points of maximal activation for each channel, resulting in a set of
  feature keypoints [x1, y1, ... xN, yN] for all N channels.

  Read more here:
  "Learning visual feature spaces for robotic manipulation with
  deep spatial autoencoders." Finn et al., http://arxiv.org/abs/1509.06113.

  Args:
    features: A `Tensor` of size [batch_size, W, H, num_channels]; the
      convolutional feature map.
    temperature: Softmax temperature (optional). If None, a learnable
      temperature is created.
    name: A name for this operation (optional).
    variables_collections: Collections for the temperature variable.
    trainable: If `True` also add variables to the graph collection
      `GraphKeys.TRAINABLE_VARIABLES` (see `tf.Variable`).
    data_format: A string. `NHWC` (default) and `NCHW` are supported.
  Returns:
    feature_keypoints: A `Tensor` with size [batch_size, num_channels * 2];
      the expected 2D locations of each channel's feature keypoint (normalized
      to the range (-1,1)). The inner dimension is arranged as
      [x1, y1, ... xN, yN].
  Raises:
    ValueError: If unexpected data_format specified.
    ValueError: If num_channels dimension is unspecified.
  """
  with variable_scope.variable_scope(name, 'spatial_softmax'):  
    shape = array_ops.shape(features)
    static_shape = features.shape
    if data_format == DATA_FORMAT_NHWC:
      height, width, num_channels = shape[1], shape[2], static_shape[3]
    elif data_format == DATA_FORMAT_NCHW:
      num_channels, height, width = static_shape[1], shape[2], shape[3]
    else:
      raise ValueError('data_format has to be either NCHW or NHWC.')
    if num_channels.value is None:
      raise ValueError('The num_channels dimension of the inputs to '
                       '`spatial_softmax` should be defined. Found `None`.')
  
    with ops.name_scope('spatial_softmax_op', 'spatial_softmax_op', [features]):  
      # Create tensors for x and y coordinate values, scaled to range [-1, 1].
      pos_x, pos_y = array_ops.meshgrid(math_ops.lin_space(-1., 1., num=height),
                                        math_ops.lin_space(-1., 1., num=width),
                                        indexing='ij')
      pos_x = array_ops.reshape(pos_x, [height * width])
      pos_y = array_ops.reshape(pos_y, [height * width])
      if temperature is None:
        temperature_collections = utils.get_variable_collections(
            variables_collections, 'temperature')
        temperature = variables.model_variable(
            'temperature',
            shape=(),
            dtype=dtypes.float32,
            initializer=init_ops.ones_initializer(),
            collections=temperature_collections,
            trainable=trainable)
      if data_format == 'NCHW':
        features = array_ops.reshape(features, [-1, height * width])
      else:
        features = array_ops.reshape(
            array_ops.transpose(features, [0, 3, 1, 2]), [-1, height * width])
  
      softmax_attention = nn.softmax(features/temperature)
      expected_x = math_ops.reduce_sum(
          pos_x * softmax_attention, [1], keep_dims=True)
      expected_y = math_ops.reduce_sum(
          pos_y * softmax_attention, [1], keep_dims=True)
      expected_xy = array_ops.concat([expected_x, expected_y], 1)
      feature_keypoints = array_ops.reshape(
          expected_xy, [-1, num_channels.value * 2])
      feature_keypoints.set_shape([None, num_channels.value * 2])
  return feature_keypoints




def stack(inputs, layer, stack_args, **kwargs):
  """Builds a stack of layers by applying layer repeatedly using stack_args.

  `stack` allows you to repeatedly apply the same operation with different
  arguments `stack_args[i]`. For each application of the layer, `stack` creates
  a new scope appended with an increasing number. For example:

  ```python
    y = stack(x, fully_connected, [32, 64, 128], scope='fc')
    # It is equivalent to:

    x = fully_connected(x, 32, scope='fc/fc_1')
    x = fully_connected(x, 64, scope='fc/fc_2')
    y = fully_connected(x, 128, scope='fc/fc_3')
  ```

  If the `scope` argument is not given in `kwargs`, it is set to
  `layer.__name__`, or `layer.func.__name__` (for `functools.partial`
  objects). If neither `__name__` nor `func.__name__` is available, the
  layers are called with `scope='stack'`.

  Args:
    inputs: A `Tensor` suitable for layer.
    layer: A layer with arguments `(inputs, *args, **kwargs)`
    stack_args: A list/tuple of parameters for each call of layer.
    **kwargs: Extra kwargs for the layer.

  Returns:
    A `Tensor` result of applying the stacked layers.

  Raises:
    ValueError: If the op is unknown or wrong.
  """
  scope = kwargs.pop('scope', None)
  if not isinstance(stack_args, (list, tuple)):
    raise ValueError('stack_args need to be a list or tuple')
  with variable_scope.variable_scope(scope, 'Stack', [inputs]):
    inputs = ops.convert_to_tensor(inputs)
    if scope is None:
      if hasattr(layer, '__name__'):
        scope = layer.__name__
      elif hasattr(layer, 'func') and hasattr(layer.func, '__name__'):
        scope = layer.func.__name__  # In case layer is a functools.partial.
      else:
        scope = 'stack'
    outputs = inputs
    for i in range(len(stack_args)):
      kwargs['scope'] = scope + '_' + str(i+1)
      layer_args = stack_args[i]
      if not isinstance(layer_args, (list, tuple)):
        layer_args = [layer_args]
      outputs = layer(outputs, *layer_args, **kwargs)
    return outputs


@add_arg_scope
def unit_norm(inputs, dim, epsilon=1e-7, scope=None):
  """Normalizes the given input across the specified dimension to unit length.

  Note that the rank of `input` must be known.

  Args:
    inputs: A `Tensor` of arbitrary size.
    dim: The dimension along which the input is normalized.
    epsilon: A small value to add to the inputs to avoid dividing by zero.
    scope: Optional scope for variable_scope.

  Returns:
    The normalized `Tensor`.

  Raises:
    ValueError: If dim is smaller than the number of dimensions in 'inputs'.
  """
  with variable_scope.variable_scope(scope, 'UnitNorm', [inputs]):
    if not inputs.get_shape():
      raise ValueError('The input rank must be known.')
    input_rank = len(inputs.get_shape().as_list())
    if dim < 0 or dim >= input_rank:
      raise ValueError(
          'dim must be positive but smaller than the input rank.')

    lengths = math_ops.sqrt(epsilon + math_ops.reduce_sum(
        math_ops.square(inputs), dim, True))
    multiples = []
    if dim > 0:
      multiples.append(array_ops.ones([dim], dtypes.int32))
    multiples.append(
        array_ops.strided_slice(array_ops.shape(inputs), [dim], [dim + 1]))
    if dim < (input_rank - 1):
      multiples.append(array_ops.ones([input_rank - 1 - dim], dtypes.int32))
    multiples = array_ops.concat(multiples, 0)
    return math_ops.div(inputs, array_ops.tile(lengths, multiples))


def poincare_normalize(x, axis=1, epsilon=1e-5, name=None):
  """Project into the Poincare ball with norm <= 1.0 - epsilon.

  https://en.wikipedia.org/wiki/Poincare_ball_model

  Used in
  Poincare Embeddings for Learning Hierarchical Representations
  Maximilian Nickel, Douwe Kiela
  https://arxiv.org/pdf/1705.08039.pdf

  For a 1-D tensor with `axis = 0`, computes

                (x * (1 - epsilon)) / ||x||     if ||x|| > 1 - epsilon
      output =
                 x                              otherwise

  For `x` with more dimensions, independently normalizes each 1-D slice along
  dimension `axis`.

  Args:
    x: A `Tensor`.
    axis: Axis along which to normalize.  A scalar or a vector of
      integers.
    epsilon: A small deviation from the edge of the unit sphere for numerical
      stability.
    name: A name for this operation (optional).

  Returns:
    A `Tensor` with the same shape as `x`.
  """
  with ops.name_scope(name, 'poincare_normalize', [x]) as name:
    x = ops.convert_to_tensor(x, name='x')
    square_sum = math_ops.reduce_sum(math_ops.square(x), axis, keep_dims=True)
    x_inv_norm = math_ops.rsqrt(square_sum)
    x_inv_norm = math_ops.minimum((1. - epsilon) * x_inv_norm, 1.)
    return math_ops.multiply(x, x_inv_norm, name=name)


def legacy_fully_connected(x,
                           num_output_units,
                           activation_fn=None,
                           weight_init=initializers.xavier_initializer(),
                           bias_init=init_ops.zeros_initializer(),
                           name=None,
                           weight_collections=(ops.GraphKeys.WEIGHTS,),
                           bias_collections=(ops.GraphKeys.BIASES,),
                           output_collections=(ops.GraphKeys.ACTIVATIONS,),
                           trainable=True,
                           weight_regularizer=None,
                           bias_regularizer=None):
  # pylint: disable=anomalous-backslash-in-string
  r"""Adds the parameters for a fully connected layer and returns the output.

  A fully connected layer is generally defined as a matrix multiply:
  `y = f(w * x + b)` where `f` is given by `activation_fn`. If
  `activation_fn` is `None`, the result of `y = w * x + b` is
  returned.

  If `x` has shape [\\\(\\text{dim}_0, \\text{dim}_1, ..., \\text{dim}_n\\\)]
  with more than 2 dimensions (\\\(n > 1\\\)), then we repeat the matrix
  multiply along the first dimensions. The result r is a tensor of shape
  [\\\(\\text{dim}_0, ..., \\text{dim}_{n-1},\\\) `num_output_units`],
  where \\\( r_{i_0, ..., i_{n-1}, k} =
  \\sum_{0 \\leq j < \\text{dim}_n} x_{i_0, ... i_{n-1}, j} \cdot w_{j, k}\\\).
  This is accomplished by reshaping `x` to 2-D
  [\\\(\\text{dim}_0 \\cdot ... \\cdot \\text{dim}_{n-1}, \\text{dim}_n\\\)]
  before the matrix multiply and afterwards reshaping it to
  [\\\(\\text{dim}_0, ..., \\text{dim}_{n-1},\\\) `num_output_units`].

  This op creates `w` and optionally `b`. Bias (`b`) can be disabled by setting
  `bias_init` to `None`.

  The variable creation is compatible with `tf.variable_scope` and so can be
  reused with `tf.variable_scope` or `tf.make_template`.

  Most of the details of variable creation can be controlled by specifying the
  initializers (`weight_init` and `bias_init`) and in which collections to place
  the created variables (`weight_collections` and `bias_collections`; note that
  the variables are always added to the `VARIABLES` collection). The output of
  the layer can be placed in custom collections using `output_collections`.
  The collections arguments default to `WEIGHTS`, `BIASES` and `ACTIVATIONS`,
  respectively.

  A per layer regularization can be specified by setting `weight_regularizer`
  and `bias_regularizer`, which are applied to the weights and biases
  respectively, and whose output is added to the `REGULARIZATION_LOSSES`
  collection.

  Args:
    x: The input `Tensor`.
    num_output_units: The size of the output.
    activation_fn: Activation function, default set to None to skip it and
      maintain a linear activation.
    weight_init: An optional weight initialization, defaults to
      `xavier_initializer`.
    bias_init: An initializer for the bias, defaults to 0. Set to `None` in
      order to disable bias.
    name: The name for this operation is used to name operations and to find
      variables. If specified it must be unique for this scope, otherwise a
      unique name starting with "fully_connected" will be created.  See
      `tf.variable_scope` for details.
    weight_collections: List of graph collections to which weights are added.
    bias_collections: List of graph collections to which biases are added.
    output_collections: List of graph collections to which outputs are added.
    trainable: If `True` also add variables to the graph collection
      `GraphKeys.TRAINABLE_VARIABLES` (see tf.Variable).
    weight_regularizer: A regularizer like the result of
      `l1_regularizer` or `l2_regularizer`. Used for weights.
    bias_regularizer: A regularizer like the result of
      `l1_regularizer` or `l2_regularizer`. Used for biases.

  Returns:
    The output of the fully connected layer.

  Raises:
    ValueError: If x has rank less than 2 or if its last dimension is not set.
  """
  with variable_scope.variable_scope(name, 'fully_connected', [x]):
    x = ops.convert_to_tensor(x)
    dims = x.get_shape().dims
    if dims is None:
      raise ValueError('dims of x must be known but is None')
    if len(dims) < 2:
      raise ValueError('rank of x must be at least 2 not: %d' % len(dims))
    num_input_units = dims[-1].value
    if num_input_units is None:
      raise ValueError('last dimension of x must be known but is None')
    dtype = x.dtype.base_dtype

    weight_collections = set(list(weight_collections or []) +
                             [ops.GraphKeys.GLOBAL_VARIABLES])
    w = variable_scope.get_variable('weights',
                                    shape=[num_input_units, num_output_units],
                                    dtype=dtype,
                                    initializer=weight_init,
                                    collections=weight_collections,
                                    regularizer=weight_regularizer,
                                    trainable=trainable)
    x_2_dim = x if len(dims) <= 2 else array_ops.reshape(x,
                                                         [-1, num_input_units])
    y = standard_ops.matmul(x_2_dim, w)

    if bias_init is not None:
      bias_collections = set(list(bias_collections or []) +
                             [ops.GraphKeys.GLOBAL_VARIABLES])
      b = variable_scope.get_variable('bias',
                                      shape=[num_output_units],
                                      dtype=dtype,
                                      initializer=bias_init,
                                      collections=bias_collections,
                                      regularizer=bias_regularizer,
                                      trainable=trainable)

      y = nn.bias_add(y, b)

    if len(dims) > 2:
      out_shape = array_ops.unstack(array_ops.shape(x))
      out_shape[-1] = num_output_units

      y = array_ops.reshape(y, array_ops.stack(out_shape))

      static_shape = x.get_shape().as_list()
      static_shape[-1] = num_output_units
      y.set_shape(static_shape)

    return _apply_activation(y, activation_fn, output_collections)


# TODO(eiderm): Verify and fix autocomplete in colab (also relu6).
# Simple aliases which remove the activation_fn parameter.
elu = functools.partial(fully_connected, activation_fn=nn.elu)
legacy_relu = functools.partial(legacy_fully_connected, activation_fn=nn.relu)
legacy_linear = functools.partial(legacy_fully_connected, activation_fn=None)
relu = functools.partial(fully_connected, activation_fn=nn.relu)
relu6 = functools.partial(fully_connected, activation_fn=nn.relu6)
linear = functools.partial(fully_connected, activation_fn=None)

# Simple alias.
conv2d = convolution2d
conv3d = convolution3d
conv2d_transpose = convolution2d_transpose
conv3d_transpose = convolution3d_transpose
conv2d_in_plane = convolution2d_in_plane
separable_conv2d = separable_convolution2d<|MERGE_RESOLUTION|>--- conflicted
+++ resolved
@@ -2561,14 +2561,10 @@
           regularizer=weights_regularizer,
           trainable=trainable,
           collections=weights_collections)
-<<<<<<< HEAD
-      strides = [1, 1, stride_h, stride_w] if data_format.startswith('NC') else [1, stride_h, stride_w, 1]
-=======
       strides = [1, 1, stride_h,
                  stride_w] if data_format.startswith('NC') else [
                      1, stride_h, stride_w, 1
                  ]
->>>>>>> 1ec61faf
 
       outputs = nn.depthwise_conv2d(inputs, depthwise_weights, strides, padding,
                                     rate=utils.two_element_tuple(rate),
